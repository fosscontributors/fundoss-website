<?php
/**
 * WordPress user administration API.
 *
 * @package WordPress
 * @subpackage Administration
 */

/**
 * Creates a new user from the "Users" form using $_POST information.
 *
 * @since 2.0.0
 *
 * @return int|WP_Error WP_Error or User ID.
 */
function add_user() {
	return edit_user();
}

/**
 * Edit user settings based on contents of $_POST
 *
 * Used on user-edit.php and profile.php to manage and process user options, passwords etc.
 *
 * @since 2.0.0
 *
 * @param int $user_id Optional. User ID.
 * @return int|WP_Error user id of the updated user
 */
function edit_user( $user_id = 0 ) {
	$wp_roles = wp_roles();
	$user = new stdClass;
	if ( $user_id ) {
		$update = true;
		$user->ID = (int) $user_id;
		$userdata = get_userdata( $user_id );
		$user->user_login = wp_slash( $userdata->user_login );
	} else {
		$update = false;
	}

	if ( !$update && isset( $_POST['user_login'] ) )
		$user->user_login = sanitize_user($_POST['user_login'], true);

	$pass1 = $pass2 = '';
	if ( isset( $_POST['pass1'] ) )
		$pass1 = $_POST['pass1'];
	if ( isset( $_POST['pass2'] ) )
		$pass2 = $_POST['pass2'];

	if ( isset( $_POST['role'] ) && current_user_can( 'edit_users' ) ) {
		$new_role = sanitize_text_field( $_POST['role'] );
		$potential_role = isset($wp_roles->role_objects[$new_role]) ? $wp_roles->role_objects[$new_role] : false;
		// Don't let anyone with 'edit_users' (admins) edit their own role to something without it.
		// Multisite super admins can freely edit their blog roles -- they possess all caps.
		if ( ( is_multisite() && current_user_can( 'manage_sites' ) ) || $user_id != get_current_user_id() || ($potential_role && $potential_role->has_cap( 'edit_users' ) ) )
			$user->role = $new_role;

		// If the new role isn't editable by the logged-in user die with error
		$editable_roles = get_editable_roles();
		if ( ! empty( $new_role ) && empty( $editable_roles[$new_role] ) )
			wp_die( __( 'Sorry, you are not allowed to give users that role.' ), 403 );
	}

	if ( isset( $_POST['email'] ))
		$user->user_email = sanitize_text_field( wp_unslash( $_POST['email'] ) );
	if ( isset( $_POST['url'] ) ) {
		if ( empty ( $_POST['url'] ) || $_POST['url'] == 'http://' ) {
			$user->user_url = '';
		} else {
			$user->user_url = esc_url_raw( $_POST['url'] );
			$protocols = implode( '|', array_map( 'preg_quote', wp_allowed_protocols() ) );
			$user->user_url = preg_match('/^(' . $protocols . '):/is', $user->user_url) ? $user->user_url : 'http://'.$user->user_url;
		}
	}
	if ( isset( $_POST['first_name'] ) )
		$user->first_name = sanitize_text_field( $_POST['first_name'] );
	if ( isset( $_POST['last_name'] ) )
		$user->last_name = sanitize_text_field( $_POST['last_name'] );
	if ( isset( $_POST['nickname'] ) )
		$user->nickname = sanitize_text_field( $_POST['nickname'] );
	if ( isset( $_POST['display_name'] ) )
		$user->display_name = sanitize_text_field( $_POST['display_name'] );

	if ( isset( $_POST['description'] ) )
		$user->description = trim( $_POST['description'] );

	foreach ( wp_get_user_contact_methods( $user ) as $method => $name ) {
		if ( isset( $_POST[$method] ))
			$user->$method = sanitize_text_field( $_POST[$method] );
	}

	if ( $update ) {
		$user->rich_editing = isset( $_POST['rich_editing'] ) && 'false' === $_POST['rich_editing'] ? 'false' : 'true';
		$user->syntax_highlighting = isset( $_POST['syntax_highlighting'] ) && 'false' === $_POST['syntax_highlighting'] ? 'false' : 'true';
		$user->admin_color = isset( $_POST['admin_color'] ) ? sanitize_text_field( $_POST['admin_color'] ) : 'fresh';
		$user->show_admin_bar_front = isset( $_POST['admin_bar_front'] ) ? 'true' : 'false';
		$user->locale = '';

		if ( isset( $_POST['locale'] ) ) {
			$locale = sanitize_text_field( $_POST['locale'] );
			if ( 'site-default' === $locale ) {
				$locale = '';
			} elseif ( '' === $locale ) {
				$locale = 'en_US';
			} elseif ( ! in_array( $locale, get_available_languages(), true ) ) {
				$locale = '';
			}

			$user->locale = $locale;
		}
	}

	$user->comment_shortcuts = isset( $_POST['comment_shortcuts'] ) && 'true' == $_POST['comment_shortcuts'] ? 'true' : '';

	$user->use_ssl = 0;
	if ( !empty($_POST['use_ssl']) )
		$user->use_ssl = 1;

	$errors = new WP_Error();

	/* checking that username has been typed */
	if ( $user->user_login == '' )
		$errors->add( 'user_login', __( '<strong>ERROR</strong>: Please enter a username.' ) );

	/* checking that nickname has been typed */
	if ( $update && empty( $user->nickname ) ) {
		$errors->add( 'nickname', __( '<strong>ERROR</strong>: Please enter a nickname.' ) );
	}

	/**
	 * Fires before the password and confirm password fields are checked for congruity.
	 *
	 * @since 1.5.1
	 *
	 * @param string $user_login The username.
	 * @param string $pass1     The password (passed by reference).
	 * @param string $pass2     The confirmed password (passed by reference).
	 */
	do_action_ref_array( 'check_passwords', array( $user->user_login, &$pass1, &$pass2 ) );

	// Check for blank password when adding a user.
	if ( ! $update && empty( $pass1 ) ) {
		$errors->add( 'pass', __( '<strong>ERROR</strong>: Please enter a password.' ), array( 'form-field' => 'pass1' ) );
	}

	// Check for "\" in password.
	if ( false !== strpos( wp_unslash( $pass1 ), "\\" ) ) {
		$errors->add( 'pass', __( '<strong>ERROR</strong>: Passwords may not contain the character "\\".' ), array( 'form-field' => 'pass1' ) );
	}

	// Checking the password has been typed twice the same.
	if ( ( $update || ! empty( $pass1 ) ) && $pass1 != $pass2 ) {
		$errors->add( 'pass', __( '<strong>ERROR</strong>: Please enter the same password in both password fields.' ), array( 'form-field' => 'pass1' ) );
	}

	if ( !empty( $pass1 ) )
		$user->user_pass = $pass1;

	if ( !$update && isset( $_POST['user_login'] ) && !validate_username( $_POST['user_login'] ) )
		$errors->add( 'user_login', __( '<strong>ERROR</strong>: This username is invalid because it uses illegal characters. Please enter a valid username.' ));

	if ( !$update && username_exists( $user->user_login ) )
		$errors->add( 'user_login', __( '<strong>ERROR</strong>: This username is already registered. Please choose another one.' ));

	/** This filter is documented in wp-includes/user.php */
	$illegal_logins = (array) apply_filters( 'illegal_user_logins', array() );

	if ( in_array( strtolower( $user->user_login ), array_map( 'strtolower', $illegal_logins ) ) ) {
		$errors->add( 'invalid_username', __( '<strong>ERROR</strong>: Sorry, that username is not allowed.' ) );
	}

	/* checking email address */
	if ( empty( $user->user_email ) ) {
		$errors->add( 'empty_email', __( '<strong>ERROR</strong>: Please enter an email address.' ), array( 'form-field' => 'email' ) );
	} elseif ( !is_email( $user->user_email ) ) {
		$errors->add( 'invalid_email', __( '<strong>ERROR</strong>: The email address isn&#8217;t correct.' ), array( 'form-field' => 'email' ) );
	} elseif ( ( $owner_id = email_exists($user->user_email) ) && ( !$update || ( $owner_id != $user->ID ) ) ) {
		$errors->add( 'email_exists', __('<strong>ERROR</strong>: This email is already registered, please choose another one.'), array( 'form-field' => 'email' ) );
	}

	/**
	 * Fires before user profile update errors are returned.
	 *
	 * @since 2.8.0
	 *
	 * @param WP_Error $errors WP_Error object (passed by reference).
	 * @param bool     $update  Whether this is a user update.
	 * @param stdClass $user   User object (passed by reference).
	 */
	do_action_ref_array( 'user_profile_update_errors', array( &$errors, $update, &$user ) );

	if ( $errors->get_error_codes() )
		return $errors;

	if ( $update ) {
		$user_id = wp_update_user( $user );
	} else {
		$user_id = wp_insert_user( $user );
		$notify  = isset( $_POST['send_user_notification'] ) ? 'both' : 'admin';

		/**
		  * Fires after a new user has been created.
		  *
		  * @since 4.4.0
		  *
		  * @param int    $user_id ID of the newly created user.
		  * @param string $notify  Type of notification that should happen. See wp_send_new_user_notifications()
		  *                        for more information on possible values.
		  */
		do_action( 'edit_user_created_user', $user_id, $notify );
	}
	return $user_id;
}

/**
 * Fetch a filtered list of user roles that the current user is
 * allowed to edit.
 *
 * Simple function who's main purpose is to allow filtering of the
 * list of roles in the $wp_roles object so that plugins can remove
 * inappropriate ones depending on the situation or user making edits.
 * Specifically because without filtering anyone with the edit_users
 * capability can edit others to be administrators, even if they are
 * only editors or authors. This filter allows admins to delegate
 * user management.
 *
 * @since 2.8.0
 *
 * @return array
 */
function get_editable_roles() {
	$all_roles = wp_roles()->roles;

	/**
	 * Filters the list of editable roles.
	 *
	 * @since 2.8.0
	 *
	 * @param array $all_roles List of roles.
	 */
	$editable_roles = apply_filters( 'editable_roles', $all_roles );

	return $editable_roles;
}

/**
 * Retrieve user data and filter it.
 *
 * @since 2.0.5
 *
 * @param int $user_id User ID.
 * @return WP_User|bool WP_User object on success, false on failure.
 */
function get_user_to_edit( $user_id ) {
	$user = get_userdata( $user_id );

	if ( $user )
		$user->filter = 'edit';

	return $user;
}

/**
 * Retrieve the user's drafts.
 *
 * @since 2.0.0
 *
 * @global wpdb $wpdb WordPress database abstraction object.
 *
 * @param int $user_id User ID.
 * @return array
 */
function get_users_drafts( $user_id ) {
	global $wpdb;
	$query = $wpdb->prepare("SELECT ID, post_title FROM $wpdb->posts WHERE post_type = 'post' AND post_status = 'draft' AND post_author = %d ORDER BY post_modified DESC", $user_id);

	/**
	 * Filters the user's drafts query string.
	 *
	 * @since 2.0.0
	 *
	 * @param string $query The user's drafts query string.
	 */
	$query = apply_filters( 'get_users_drafts', $query );
	return $wpdb->get_results( $query );
}

/**
 * Remove user and optionally reassign posts and links to another user.
 *
 * If the $reassign parameter is not assigned to a User ID, then all posts will
 * be deleted of that user. The action {@see 'delete_user'} that is passed the User ID
 * being deleted will be run after the posts are either reassigned or deleted.
 * The user meta will also be deleted that are for that User ID.
 *
 * @since 2.0.0
 *
 * @global wpdb $wpdb WordPress database abstraction object.
 *
 * @param int $id User ID.
 * @param int $reassign Optional. Reassign posts and links to new User ID.
 * @return bool True when finished.
 */
function wp_delete_user( $id, $reassign = null ) {
	global $wpdb;

	if ( ! is_numeric( $id ) ) {
		return false;
	}

	$id = (int) $id;
	$user = new WP_User( $id );

	if ( !$user->exists() )
		return false;

	// Normalize $reassign to null or a user ID. 'novalue' was an older default.
	if ( 'novalue' === $reassign ) {
		$reassign = null;
	} elseif ( null !== $reassign ) {
		$reassign = (int) $reassign;
	}

	/**
	 * Fires immediately before a user is deleted from the database.
	 *
	 * @since 2.0.0
	 *
	 * @param int      $id       ID of the user to delete.
	 * @param int|null $reassign ID of the user to reassign posts and links to.
	 *                           Default null, for no reassignment.
	 */
	do_action( 'delete_user', $id, $reassign );

	if ( null === $reassign ) {
		$post_types_to_delete = array();
		foreach ( get_post_types( array(), 'objects' ) as $post_type ) {
			if ( $post_type->delete_with_user ) {
				$post_types_to_delete[] = $post_type->name;
			} elseif ( null === $post_type->delete_with_user && post_type_supports( $post_type->name, 'author' ) ) {
				$post_types_to_delete[] = $post_type->name;
			}
		}

		/**
		 * Filters the list of post types to delete with a user.
		 *
		 * @since 3.4.0
		 *
		 * @param array $post_types_to_delete Post types to delete.
		 * @param int   $id                   User ID.
		 */
		$post_types_to_delete = apply_filters( 'post_types_to_delete_with_user', $post_types_to_delete, $id );
		$post_types_to_delete = implode( "', '", $post_types_to_delete );
		$post_ids = $wpdb->get_col( $wpdb->prepare( "SELECT ID FROM $wpdb->posts WHERE post_author = %d AND post_type IN ('$post_types_to_delete')", $id ) );
		if ( $post_ids ) {
			foreach ( $post_ids as $post_id )
				wp_delete_post( $post_id );
		}

		// Clean links
		$link_ids = $wpdb->get_col( $wpdb->prepare("SELECT link_id FROM $wpdb->links WHERE link_owner = %d", $id) );

		if ( $link_ids ) {
			foreach ( $link_ids as $link_id )
				wp_delete_link($link_id);
		}
	} else {
		$post_ids = $wpdb->get_col( $wpdb->prepare( "SELECT ID FROM $wpdb->posts WHERE post_author = %d", $id ) );
		$wpdb->update( $wpdb->posts, array('post_author' => $reassign), array('post_author' => $id) );
		if ( ! empty( $post_ids ) ) {
			foreach ( $post_ids as $post_id )
				clean_post_cache( $post_id );
		}
		$link_ids = $wpdb->get_col( $wpdb->prepare("SELECT link_id FROM $wpdb->links WHERE link_owner = %d", $id) );
		$wpdb->update( $wpdb->links, array('link_owner' => $reassign), array('link_owner' => $id) );
		if ( ! empty( $link_ids ) ) {
			foreach ( $link_ids as $link_id )
				clean_bookmark_cache( $link_id );
		}
	}

	// FINALLY, delete user
	if ( is_multisite() ) {
		remove_user_from_blog( $id, get_current_blog_id() );
	} else {
		$meta = $wpdb->get_col( $wpdb->prepare( "SELECT umeta_id FROM $wpdb->usermeta WHERE user_id = %d", $id ) );
		foreach ( $meta as $mid )
			delete_metadata_by_mid( 'user', $mid );

		$wpdb->delete( $wpdb->users, array( 'ID' => $id ) );
	}

	clean_user_cache( $user );

	/**
	 * Fires immediately after a user is deleted from the database.
	 *
	 * @since 2.9.0
	 *
	 * @param int      $id       ID of the deleted user.
	 * @param int|null $reassign ID of the user to reassign posts and links to.
	 *                           Default null, for no reassignment.
	 */
	do_action( 'deleted_user', $id, $reassign );

	return true;
}

/**
 * Remove all capabilities from user.
 *
 * @since 2.1.0
 *
 * @param int $id User ID.
 */
function wp_revoke_user($id) {
	$id = (int) $id;

	$user = new WP_User($id);
	$user->remove_all_caps();
}

/**
 * @since 2.8.0
 *
 * @global int $user_ID
 *
 * @param false $errors Deprecated.
 */
function default_password_nag_handler($errors = false) {
	global $user_ID;
	// Short-circuit it.
	if ( ! get_user_option('default_password_nag') )
		return;

	// get_user_setting = JS saved UI setting. else no-js-fallback code.
	if ( 'hide' == get_user_setting('default_password_nag') || isset($_GET['default_password_nag']) && '0' == $_GET['default_password_nag'] ) {
		delete_user_setting('default_password_nag');
		update_user_option($user_ID, 'default_password_nag', false, true);
	}
}

/**
 * @since 2.8.0
 *
 * @param int    $user_ID
 * @param object $old_data
 */
function default_password_nag_edit_user($user_ID, $old_data) {
	// Short-circuit it.
	if ( ! get_user_option('default_password_nag', $user_ID) )
		return;

	$new_data = get_userdata($user_ID);

	// Remove the nag if the password has been changed.
	if ( $new_data->user_pass != $old_data->user_pass ) {
		delete_user_setting('default_password_nag');
		update_user_option($user_ID, 'default_password_nag', false, true);
	}
}

/**
 * @since 2.8.0
 *
 * @global string $pagenow
 */
function default_password_nag() {
	global $pagenow;
	// Short-circuit it.
	if ( 'profile.php' == $pagenow || ! get_user_option('default_password_nag') )
		return;

	echo '<div class="error default-password-nag">';
	echo '<p>';
	echo '<strong>' . __('Notice:') . '</strong> ';
	_e('You&rsquo;re using the auto-generated password for your account. Would you like to change it?');
	echo '</p><p>';
	printf( '<a href="%s">' . __('Yes, take me to my profile page') . '</a> | ', get_edit_profile_url() . '#password' );
	printf( '<a href="%s" id="default-password-nag-no">' . __('No thanks, do not remind me again') . '</a>', '?default_password_nag=0' );
	echo '</p></div>';
}

/**
 * @since 3.5.0
 * @access private
 */
function delete_users_add_js() { ?>
<script>
jQuery(document).ready( function($) {
	var submit = $('#submit').prop('disabled', true);
	$('input[name="delete_option"]').one('change', function() {
		submit.prop('disabled', false);
	});
	$('#reassign_user').focus( function() {
		$('#delete_option1').prop('checked', true).trigger('change');
	});
});
</script>
<?php
}

/**
 * Optional SSL preference that can be turned on by hooking to the 'personal_options' action.
 *
 * See the {@see 'personal_options'} action.
 *
 * @since 2.7.0
 *
 * @param object $user User data object
 */
function use_ssl_preference($user) {
?>
	<tr class="user-use-ssl-wrap">
		<th scope="row"><?php _e('Use https')?></th>
		<td><label for="use_ssl"><input name="use_ssl" type="checkbox" id="use_ssl" value="1" <?php checked('1', $user->use_ssl); ?> /> <?php _e('Always use https when visiting the admin'); ?></label></td>
	</tr>
<?php
}

/**
 *
 * @param string $text
 * @return string
 */
function admin_created_user_email( $text ) {
	$roles = get_editable_roles();
	$role = $roles[ $_REQUEST['role'] ];
	/* translators: 1: Site name, 2: site URL, 3: role */
	return sprintf( __( 'Hi,
You\'ve been invited to join \'%1$s\' at
%2$s with the role of %3$s.
If you do not want to join this site please ignore
this email. This invitation will expire in a few days.

Please click the following link to activate your user account:
%%s' ), wp_specialchars_decode( get_bloginfo( 'name' ), ENT_QUOTES ), home_url(), wp_specialchars_decode( translate_user_role( $role['name'] ) ) );
}

/**
 * Resend an existing request and return the result.
 *
 * @since 4.9.6
 * @access private
 *
 * @param int $request_id Request ID.
 * @return bool|WP_Error Returns true/false based on the success of sending the email, or a WP_Error object.
 */
function _wp_privacy_resend_request( $request_id ) {
	$request_id = absint( $request_id );
	$request    = get_post( $request_id );

	if ( ! $request || 'user_request' !== $request->post_type ) {
		return new WP_Error( 'privacy_request_error', __( 'Invalid request.' ) );
	}

	$result = wp_send_user_request( $request_id );

	if ( is_wp_error( $result ) ) {
		return $result;
	} elseif ( ! $result ) {
		return new WP_Error( 'privacy_request_error', __( 'Unable to initiate confirmation request.' ) );
	}

	return true;
}

/**
 * Marks a request as completed by the admin and logs the current timestamp.
 *
 * @since 4.9.6
 * @access private
 *
 * @param  int          $request_id Request ID.
 * @return int|WP_Error $request    Request ID on success or WP_Error.
 */
function _wp_privacy_completed_request( $request_id ) {
	$request_id   = absint( $request_id );
	$request_data = wp_get_user_request_data( $request_id );

	if ( ! $request_data ) {
		return new WP_Error( 'privacy_request_error', __( 'Invalid request.' ) );
	}

	update_post_meta( $request_id, '_wp_user_request_completed_timestamp', time() );

	$request = wp_update_post( array(
		'ID'          => $request_id,
		'post_status' => 'request-completed',
	) );

	return $request;
}

/**
 * Handle list table actions.
 *
 * @since 4.9.6
 * @access private
 */
function _wp_personal_data_handle_actions() {
	if ( isset( $_POST['privacy_action_email_retry'] ) ) { // WPCS: input var ok.
		check_admin_referer( 'bulk-privacy_requests' );

		$request_id = absint( current( array_keys( (array) wp_unslash( $_POST['privacy_action_email_retry'] ) ) ) ); // WPCS: input var ok, sanitization ok.
		$result     = _wp_privacy_resend_request( $request_id );

		if ( is_wp_error( $result ) ) {
			add_settings_error(
				'privacy_action_email_retry',
				'privacy_action_email_retry',
				$result->get_error_message(),
				'error'
			);
		} else {
			add_settings_error(
				'privacy_action_email_retry',
				'privacy_action_email_retry',
				__( 'Confirmation request sent again successfully.' ),
				'updated'
			);
		}
	} elseif ( isset( $_POST['action'] ) ) {
		$action = isset( $_POST['action'] ) ? sanitize_key( wp_unslash( $_POST['action'] ) ) : ''; // WPCS: input var ok, CSRF ok.

		switch ( $action ) {
			case 'add_export_personal_data_request':
			case 'add_remove_personal_data_request':
				check_admin_referer( 'personal-data-request' );

				if ( ! isset( $_POST['type_of_action'], $_POST['username_or_email_to_export'] ) ) { // WPCS: input var ok.
					add_settings_error(
						'action_type',
						'action_type',
						__( 'Invalid action.' ),
						'error'
					);
				}
				$action_type               = sanitize_text_field( wp_unslash( $_POST['type_of_action'] ) ); // WPCS: input var ok.
				$username_or_email_address = sanitize_text_field( wp_unslash( $_POST['username_or_email_to_export'] ) ); // WPCS: input var ok.
				$email_address             = '';

				if ( ! in_array( $action_type, _wp_privacy_action_request_types(), true ) ) {
					add_settings_error(
						'action_type',
						'action_type',
						__( 'Invalid action.' ),
						'error'
					);
				}

				if ( ! is_email( $username_or_email_address ) ) {
					$user = get_user_by( 'login', $username_or_email_address );
					if ( ! $user instanceof WP_User ) {
						add_settings_error(
							'username_or_email_to_export',
							'username_or_email_to_export',
							__( 'Unable to add this request. A valid email address or username must be supplied.' ),
							'error'
						);
					} else {
						$email_address = $user->user_email;
					}
				} else {
					$email_address = $username_or_email_address;
				}

				if ( empty( $email_address ) ) {
					break;
				}

				$request_id = wp_create_user_request( $email_address, $action_type );

				if ( is_wp_error( $request_id ) ) {
					add_settings_error(
						'username_or_email_to_export',
						'username_or_email_to_export',
						$request_id->get_error_message(),
						'error'
					);
					break;
				} elseif ( ! $request_id ) {
					add_settings_error(
						'username_or_email_to_export',
						'username_or_email_to_export',
						__( 'Unable to initiate confirmation request.' ),
						'error'
					);
					break;
				}

				wp_send_user_request( $request_id );

				add_settings_error(
					'username_or_email_to_export',
					'username_or_email_to_export',
					__( 'Confirmation request initiated successfully.' ),
					'updated'
				);
				break;
		}
	}
}

/**
 * Cleans up failed and expired requests before displaying the list table.
 *
 * @since 4.9.6
 * @access private
 */
function _wp_personal_data_cleanup_requests() {
	/** This filter is documented in wp-includes/user.php */
	$expires        = (int) apply_filters( 'user_request_key_expiration', DAY_IN_SECONDS );

	$requests_query = new WP_Query( array(
		'post_type'      => 'user_request',
		'posts_per_page' => -1,
		'post_status'    => 'request-pending',
		'fields'         => 'ids',
		'date_query'     => array(
			array(
				'column' => 'post_modified_gmt',
				'before' => $expires . ' seconds ago',
			),
		),
	) );

	$request_ids = $requests_query->posts;

	foreach ( $request_ids as $request_id ) {
		wp_update_post( array(
			'ID'            => $request_id,
			'post_status'   => 'request-failed',
			'post_password' => '',
		) );
	}
}

/**
 * Personal data export.
 *
 * @since 4.9.6
 * @access private
 */
function _wp_personal_data_export_page() {
	if ( ! current_user_can( 'export_others_personal_data' ) ) {
		wp_die( __( 'Sorry, you are not allowed to export personal data on this site.' ) );
	}

	_wp_personal_data_handle_actions();
	_wp_personal_data_cleanup_requests();

	// "Borrow" xfn.js for now so we don't have to create new files.
	wp_enqueue_script( 'xfn' );

	$requests_table = new WP_Privacy_Data_Export_Requests_Table( array(
		'plural'   => 'privacy_requests',
		'singular' => 'privacy_request',
	) );
	$requests_table->process_bulk_action();
	$requests_table->prepare_items();
	?>
	<div class="wrap nosubsub">
		<h1><?php esc_html_e( 'Export Personal Data' ); ?></h1>
		<hr class="wp-header-end" />

		<?php settings_errors(); ?>

		<form method="post" class="wp-privacy-request-form">
			<h2><?php esc_html_e( 'Add Data Export Request' ); ?></h2>
			<p><?php esc_html_e( 'An email will be sent to the user at this email address asking them to verify the request.' ); ?></p>

			<div class="wp-privacy-request-form-field">
				<label for="username_or_email_to_export"><?php esc_html_e( 'Username or email address' ); ?></label>
				<input type="text" required class="regular-text" id="username_or_email_to_export" name="username_or_email_to_export" />
				<?php submit_button( __( 'Send Request' ), 'secondary', 'submit', false ); ?>
			</div>
			<?php wp_nonce_field( 'personal-data-request' ); ?>
			<input type="hidden" name="action" value="add_export_personal_data_request" />
			<input type="hidden" name="type_of_action" value="export_personal_data" />
		</form>
		<hr />

		<?php $requests_table->views(); ?>

		<form class="search-form wp-clearfix">
			<?php $requests_table->search_box( __( 'Search Requests' ), 'requests' ); ?>
			<input type="hidden" name="page" value="export_personal_data" />
			<input type="hidden" name="filter-status" value="<?php echo isset( $_REQUEST['filter-status'] ) ? esc_attr( sanitize_text_field( $_REQUEST['filter-status'] ) ) : ''; ?>" />
			<input type="hidden" name="orderby" value="<?php echo isset( $_REQUEST['orderby'] ) ? esc_attr( sanitize_text_field( $_REQUEST['orderby'] ) ) : ''; ?>" />
			<input type="hidden" name="order" value="<?php echo isset( $_REQUEST['order'] ) ? esc_attr( sanitize_text_field( $_REQUEST['order'] ) ) : ''; ?>" />
		</form>

		<form method="post">
			<?php
			$requests_table->display();
			$requests_table->embed_scripts();
			?>
		</form>
	</div>
	<?php
}

/**
 * Personal data anonymization.
 *
 * @since 4.9.6
 * @access private
 */
function _wp_personal_data_removal_page() {
	/*
	 * Require both caps in order to make it explicitly clear that delegating
	 * erasure from network admins to single-site admins will give them the
	 * ability to affect global users, rather than being limited to the site
	 * that they administer.
	 */
	if ( ! current_user_can( 'erase_others_personal_data' ) || ! current_user_can( 'delete_users' ) ) {
		wp_die( __( 'Sorry, you are not allowed to erase data on this site.' ) );
	}

	_wp_personal_data_handle_actions();
	_wp_personal_data_cleanup_requests();

	// "Borrow" xfn.js for now so we don't have to create new files.
	wp_enqueue_script( 'xfn' );

	$requests_table = new WP_Privacy_Data_Removal_Requests_Table( array(
		'plural'   => 'privacy_requests',
		'singular' => 'privacy_request',
	) );

	$requests_table->process_bulk_action();
	$requests_table->prepare_items();

	?>
	<div class="wrap nosubsub">
		<h1><?php esc_html_e( 'Erase Personal Data' ); ?></h1>
		<hr class="wp-header-end" />

		<?php settings_errors(); ?>

		<form method="post" class="wp-privacy-request-form">
			<h2><?php esc_html_e( 'Add Data Erasure Request' ); ?></h2>
			<p><?php esc_html_e( 'An email will be sent to the user at this email address asking them to verify the request.' ); ?></p>

			<div class="wp-privacy-request-form-field">
				<label for="username_or_email_to_export"><?php esc_html_e( 'Username or email address' ); ?></label>
				<input type="text" required class="regular-text" id="username_or_email_to_export" name="username_or_email_to_export" />
				<?php submit_button( __( 'Send Request' ), 'secondary', 'submit', false ); ?>
			</div>
			<?php wp_nonce_field( 'personal-data-request' ); ?>
			<input type="hidden" name="action" value="add_remove_personal_data_request" />
			<input type="hidden" name="type_of_action" value="remove_personal_data" />
		</form>
		<hr />

		<?php $requests_table->views(); ?>

		<form class="search-form wp-clearfix">
			<?php $requests_table->search_box( __( 'Search Requests' ), 'requests' ); ?>
			<input type="hidden" name="page" value="remove_personal_data" />
			<input type="hidden" name="filter-status" value="<?php echo isset( $_REQUEST['filter-status'] ) ? esc_attr( sanitize_text_field( $_REQUEST['filter-status'] ) ) : ''; ?>" />
			<input type="hidden" name="orderby" value="<?php echo isset( $_REQUEST['orderby'] ) ? esc_attr( sanitize_text_field( $_REQUEST['orderby'] ) ) : ''; ?>" />
			<input type="hidden" name="order" value="<?php echo isset( $_REQUEST['order'] ) ? esc_attr( sanitize_text_field( $_REQUEST['order'] ) ) : ''; ?>" />
		</form>

		<form method="post">
			<?php
			$requests_table->display();
			$requests_table->embed_scripts();
			?>
		</form>
	</div>
	<?php
}

/**
 * Mark erasure requests as completed after processing is finished.
 *
 * This intercepts the Ajax responses to personal data eraser page requests, and
 * monitors the status of a request. Once all of the processing has finished, the
 * request is marked as completed.
 *
 * @since 4.9.6
 *
 * @see wp_privacy_personal_data_erasure_page
 *
 * @param array  $response      The response from the personal data eraser for
 *                              the given page.
 * @param int    $eraser_index  The index of the personal data eraser. Begins
 *                              at 1.
 * @param string $email_address The email address of the user whose personal
 *                              data this is.
 * @param int    $page          The page of personal data for this eraser.
 *                              Begins at 1.
 * @param int    $request_id    The request ID for this personal data erasure.
 * @return array The filtered response.
 */
function wp_privacy_process_personal_data_erasure_page( $response, $eraser_index, $email_address, $page, $request_id ) {
	/*
	 * If the eraser response is malformed, don't attempt to consume it; let it
	 * pass through, so that the default Ajax processing will generate a warning
	 * to the user.
	 */
	if ( ! is_array( $response ) ) {
		return $response;
	}

	if ( ! array_key_exists( 'done', $response ) ) {
		return $response;
	}

	if ( ! array_key_exists( 'items_removed', $response ) ) {
		return $response;
	}

	if ( ! array_key_exists( 'items_retained', $response ) ) {
		return $response;
	}

	if ( ! array_key_exists( 'messages', $response ) ) {
		return $response;
	}

	$request = wp_get_user_request_data( $request_id );

	if ( ! $request || 'remove_personal_data' !== $request->action_name ) {
		wp_send_json_error( __( 'Invalid request ID when processing eraser data.' ) );
	}

	/** This filter is documented in wp-admin/includes/ajax-actions.php */
	$erasers        = apply_filters( 'wp_privacy_personal_data_erasers', array() );
	$is_last_eraser = count( $erasers ) === $eraser_index;
	$eraser_done    = $response['done'];

	if ( ! $is_last_eraser || ! $eraser_done ) {
		return $response;
	}

	_wp_privacy_completed_request( $request_id );

	/**
	 * Fires immediately after a personal data erasure request has been marked completed.
	 *
	 * @since 4.9.6
	 *
	 * @param int $request_id The privacy request post ID associated with this request.
	 */
	do_action( 'wp_privacy_personal_data_erased', $request_id );

	return $response;
}

/**
 * Add requests pages.
 *
 * @since 4.9.6
 * @access private
 */
function _wp_privacy_hook_requests_page() {
	add_submenu_page( 'tools.php', __( 'Export Personal Data' ), __( 'Export Personal Data' ), 'export_others_personal_data', 'export_personal_data', '_wp_personal_data_export_page' );
	add_submenu_page( 'tools.php', __( 'Erase Personal Data' ), __( 'Erase Personal Data' ), 'erase_others_personal_data', 'remove_personal_data', '_wp_personal_data_removal_page' );
}

// TODO: move the following classes in new files.
if ( ! class_exists( 'WP_List_Table' ) ) {
	require_once( ABSPATH . 'wp-admin/includes/class-wp-list-table.php' );
}

/**
 * WP_Privacy_Requests_Table class.
 *
 * @since 4.9.6
 */
abstract class WP_Privacy_Requests_Table extends WP_List_Table {

	/**
	 * Action name for the requests this table will work with. Classes
	 * which inherit from WP_Privacy_Requests_Table should define this.
	 *
	 * Example: 'export_personal_data'.
	 *
	 * @since 4.9.6
	 *
	 * @var string $request_type Name of action.
	 */
	protected $request_type = 'INVALID';

	/**
	 * Post type to be used.
	 *
	 * @since 4.9.6
	 *
	 * @var string $post_type The post type.
	 */
	protected $post_type = 'INVALID';

	/**
	 * Get columns to show in the list table.
	 *
	 * @since 4.9.6
	 *
	 * @return array Array of columns.
	 */
	public function get_columns() {
		$columns = array(
			'cb'                => '<input type="checkbox" />',
			'email'             => __( 'Requester' ),
			'status'            => __( 'Status' ),
			'created_timestamp' => __( 'Requested' ),
			'next_steps'        => __( 'Next Steps' ),
		);
		return $columns;
	}

	/**
	 * Get a list of sortable columns.
	 *
	 * @since 4.9.6
	 *
	 * @return array Default sortable columns.
	 */
	protected function get_sortable_columns() {
		return array();
	}

	/**
	 * Default primary column.
	 *
	 * @since 4.9.6
	 *
	 * @return string Default primary column name.
	 */
	protected function get_default_primary_column_name() {
		return 'email';
	}

	/**
	 * Count number of requests for each status.
	 *
	 * @since 4.9.6
	 *
	 * @return object Number of posts for each status.
	 */
	protected function get_request_counts() {
		global $wpdb;

		$cache_key = $this->post_type . '-' . $this->request_type;
		$counts    = wp_cache_get( $cache_key, 'counts' );

		if ( false !== $counts ) {
			return $counts;
		}

		$query = "
			SELECT post_status, COUNT( * ) AS num_posts
			FROM {$wpdb->posts}
			WHERE post_type = %s
			AND post_name = %s
			GROUP BY post_status";

		$results = (array) $wpdb->get_results( $wpdb->prepare( $query, $this->post_type, $this->request_type ), ARRAY_A );
		$counts  = array_fill_keys( get_post_stati(), 0 );

		foreach ( $results as $row ) {
			$counts[ $row['post_status'] ] = $row['num_posts'];
		}

		$counts = (object) $counts;
		wp_cache_set( $cache_key, $counts, 'counts' );

		return $counts;
	}

	/**
	 * Get an associative array ( id => link ) with the list of views available on this table.
	 *
	 * @since 4.9.6
	 *
	 * @return array Associative array of views in the format of $view_name => $view_markup.
	 */
	protected function get_views() {
		$current_status = isset( $_REQUEST['filter-status'] ) ? sanitize_text_field( $_REQUEST['filter-status'] ) : '';
		$statuses       = _wp_privacy_statuses();
		$views          = array();
		$admin_url      = admin_url( 'tools.php?page=' . $this->request_type );
		$counts         = $this->get_request_counts();

		$current_link_attributes = empty( $current_status ) ? ' class="current" aria-current="page"' : '';
		$views['all']            = '<a href="' . esc_url( $admin_url ) . "\" $current_link_attributes>" . esc_html__( 'All' ) . ' (' . absint( array_sum( (array) $counts ) ) . ')</a>';

		foreach ( $statuses as $status => $label ) {
			$current_link_attributes = $status === $current_status ? ' class="current" aria-current="page"' : '';
			$views[ $status ]        = '<a href="' . esc_url( add_query_arg( 'filter-status', $status, $admin_url ) ) . "\" $current_link_attributes>" . esc_html( $label ) . ' (' . absint( $counts->$status ) . ')</a>';
		}

		return $views;
	}

	/**
	 * Get bulk actions.
	 *
	 * @since 4.9.6
	 *
	 * @return array List of bulk actions.
	 */
	protected function get_bulk_actions() {
		return array(
			'delete' => __( 'Remove' ),
			'resend' => __( 'Resend email' ),
		);
	}

	/**
	 * Process bulk actions.
	 *
	 * @since 4.9.6
	 */
	public function process_bulk_action() {
		$action      = $this->current_action();
		$request_ids = isset( $_REQUEST['request_id'] ) ? wp_parse_id_list( wp_unslash( $_REQUEST['request_id'] ) ) : array(); // WPCS: input var ok, CSRF ok.
		$count       = 0;

		if ( $request_ids ) {
			check_admin_referer( 'bulk-privacy_requests' );
		}

		switch ( $action ) {
			case 'delete':
				foreach ( $request_ids as $request_id ) {
					if ( wp_delete_post( $request_id, true ) ) {
						$count ++;
					}
				}

				add_settings_error(
					'bulk_action',
					'bulk_action',
					/* translators: %d: number of requests */
					sprintf( _n( 'Deleted %d request', 'Deleted %d requests', $count ), $count ),
					'updated'
				);
				break;
			case 'resend':
				foreach ( $request_ids as $request_id ) {
					$resend = _wp_privacy_resend_request( $request_id );

					if ( $resend && ! is_wp_error( $resend ) ) {
						$count++;
					}
				}

				add_settings_error(
					'bulk_action',
					'bulk_action',
					/* translators: %d: number of requests */
					sprintf( _n( 'Re-sent %d request', 'Re-sent %d requests', $count ), $count ),
					'updated'
				);
				break;
		}
	}

	/**
	 * Prepare items to output.
	 *
	 * @since 4.9.6
	 */
	public function prepare_items() {
		global $wpdb;

		$primary               = $this->get_primary_column_name();
		$this->_column_headers = array(
			$this->get_columns(),
			array(),
			$this->get_sortable_columns(),
			$primary,
		);

		$this->items    = array();
		$posts_per_page = 20;
		$args           = array(
			'post_type'      => $this->post_type,
			'post_name__in'  => array( $this->request_type ),
			'posts_per_page' => $posts_per_page,
			'offset'         => isset( $_REQUEST['paged'] ) ? max( 0, absint( $_REQUEST['paged'] ) - 1 ) * $posts_per_page : 0,
			'post_status'    => 'any',
			's'              => isset( $_REQUEST['s'] ) ? sanitize_text_field( $_REQUEST['s'] ) : '',
		);

		if ( ! empty( $_REQUEST['filter-status'] ) ) {
			$filter_status       = isset( $_REQUEST['filter-status'] ) ? sanitize_text_field( $_REQUEST['filter-status'] ) : '';
			$args['post_status'] = $filter_status;
		}

		$requests_query = new WP_Query( $args );
		$requests       = $requests_query->posts;

		foreach ( $requests as $request ) {
			$this->items[] = wp_get_user_request_data( $request->ID );
		}

		$this->items = array_filter( $this->items );

		$this->set_pagination_args(
			array(
				'total_items' => $requests_query->found_posts,
				'per_page'    => $posts_per_page,
			)
		);
	}

	/**
	 * Checkbox column.
	 *
	 * @since 4.9.6
	 *
	 * @param WP_User_Request $item Item being shown.
	 * @return string Checkbox column markup.
	 */
	public function column_cb( $item ) {
		return sprintf( '<input type="checkbox" name="request_id[]" value="%1$s" /><span class="spinner"></span>', esc_attr( $item->ID ) );
	}

	/**
	 * Status column.
	 *
	 * @since 4.9.6
	 *
	 * @param WP_User_Request $item Item being shown.
	 * @return string Status column markup.
	 */
	public function column_status( $item ) {
		$status        = get_post_status( $item->ID );
		$status_object = get_post_status_object( $status );

		if ( ! $status_object || empty( $status_object->label ) ) {
			return '-';
		}

		$timestamp = false;

		switch ( $status ) {
			case 'request-confirmed':
				$timestamp = $item->confirmed_timestamp;
				break;
			case 'request-completed':
				$timestamp = $item->completed_timestamp;
				break;
		}

		echo '<span class="status-label status-' . esc_attr( $status ) . '">';
		echo esc_html( $status_object->label );

		if ( $timestamp ) {
			echo ' (' . $this->get_timestamp_as_date( $timestamp ) . ')';
		}

		echo '</span>';
	}

	/**
	 * Convert timestamp for display.
	 *
	 * @since 4.9.6
	 *
	 * @param int $timestamp Event timestamp.
	 * @return string Human readable date.
	 */
	protected function get_timestamp_as_date( $timestamp ) {
		if ( empty( $timestamp ) ) {
			return '';
		}

		$time_diff = current_time( 'timestamp', true ) - $timestamp;

		if ( $time_diff >= 0 && $time_diff < DAY_IN_SECONDS ) {
			/* translators: human readable timestamp */
			return sprintf( __( '%s ago' ), human_time_diff( $timestamp ) );
		}

		return date_i18n( get_option( 'date_format' ), $timestamp );
	}

	/**
	 * Default column handler.
	 *
	 * @since 4.9.6
	 *
	 * @param WP_User_Request $item        Item being shown.
	 * @param string          $column_name Name of column being shown.
	 * @return string Default column output.
	 */
	public function column_default( $item, $column_name ) {
		$cell_value = $item->$column_name;

		if ( in_array( $column_name, array( 'created_timestamp' ), true ) ) {
			return $this->get_timestamp_as_date( $cell_value );
		}

		return $cell_value;
	}

	/**
	 * Actions column. Overridden by children.
	 *
	 * @since 4.9.6
	 *
	 * @param WP_User_Request $item Item being shown.
	 * @return string Email column markup.
	 */
	public function column_email( $item ) {
		return sprintf( '<a href="%1$s">%2$s</a> %3$s', esc_url( 'mailto:' . $item->email ), $item->email, $this->row_actions( array() ) );
	}

	/**
	 * Next steps column. Overridden by children.
	 *
	 * @since 4.9.6
	 *
	 * @param WP_User_Request $item Item being shown.
	 */
	public function column_next_steps( $item ) {}

	/**
	 * Generates content for a single row of the table,
	 *
	 * @since 4.9.6
	 *
	 * @param WP_User_Request $item The current item.
	 */
	public function single_row( $item ) {
		$status = $item->status;

		echo '<tr id="request-' . esc_attr( $item->ID ) . '" class="status-' . esc_attr( $status ) . '">';
		$this->single_row_columns( $item );
		echo '</tr>';
	}

	/**
	 * Embed scripts used to perform actions. Overridden by children.
	 *
	 * @since 4.9.6
	 */
	public function embed_scripts() {}
}

/**
 * WP_Privacy_Data_Export_Requests_Table class.
 *
 * @since 4.9.6
 */
class WP_Privacy_Data_Export_Requests_Table extends WP_Privacy_Requests_Table {
	/**
	 * Action name for the requests this table will work with.
	 *
	 * @since 4.9.6
	 *
	 * @var string $request_type Name of action.
	 */
	protected $request_type = 'export_personal_data';

	/**
	 * Post type for the requests.
	 *
	 * @since 4.9.6
	 *
	 * @var string $post_type The post type.
	 */
	protected $post_type = 'user_request';

	/**
	 * Actions column.
	 *
	 * @since 4.9.6
	 *
	 * @param WP_User_Request $item Item being shown.
	 * @return string Email column markup.
	 */
	public function column_email( $item ) {
<<<<<<< HEAD
=======
		/** This filter is documented in wp-admin/includes/ajax-actions.php */
>>>>>>> f51c7ea8
		$exporters       = apply_filters( 'wp_privacy_personal_data_exporters', array() );
		$exporters_count = count( $exporters );
		$request_id      = $item->ID;
		$nonce           = wp_create_nonce( 'wp-privacy-export-personal-data-' . $request_id );

		$download_data_markup = '<div class="export-personal-data" ' .
			'data-exporters-count="' . esc_attr( $exporters_count ) . '" ' .
			'data-request-id="' . esc_attr( $request_id ) . '" ' .
			'data-nonce="' . esc_attr( $nonce ) .
			'">';

		$download_data_markup .= '<span class="export-personal-data-idle"><button type="button" class="button-link export-personal-data-handle">' . __( 'Download Personal Data' ) . '</button></span>' .
			'<span style="display:none" class="export-personal-data-processing" >' . __( 'Downloading Data...' ) . '</span>' .
			'<span style="display:none" class="export-personal-data-success"><button type="button" class="button-link export-personal-data-handle">' . __( 'Download Personal Data Again' ) . '</button></span>' .
			'<span style="display:none" class="export-personal-data-failed">' . __( 'Download has failed.' ) . ' <button type="button" class="button-link">' . __( 'Retry' ) . '</button></span>';

		$download_data_markup .= '</div>';

		$row_actions = array(
			'download-data' => $download_data_markup,
		);

		return sprintf( '<a href="%1$s">%2$s</a> %3$s', esc_url( 'mailto:' . $item->email ), $item->email, $this->row_actions( $row_actions ) );
	}

	/**
	 * Displays the next steps column.
	 *
	 * @since 4.9.6
	 *
	 * @param WP_User_Request $item Item being shown.
	 */
	public function column_next_steps( $item ) {
		$status = $item->status;

		switch ( $status ) {
			case 'request-pending':
				esc_html_e( 'Waiting for confirmation' );
				break;
			case 'request-confirmed':
<<<<<<< HEAD
=======
				/** This filter is documented in wp-admin/includes/ajax-actions.php */
>>>>>>> f51c7ea8
				$exporters       = apply_filters( 'wp_privacy_personal_data_exporters', array() );
				$exporters_count = count( $exporters );
				$request_id      = $item->ID;
				$nonce           = wp_create_nonce( 'wp-privacy-export-personal-data-' . $request_id );

				echo '<div class="export-personal-data" ' .
					'data-send-as-email="1" ' .
					'data-exporters-count="' . esc_attr( $exporters_count ) . '" ' .
					'data-request-id="' . esc_attr( $request_id ) . '" ' .
					'data-nonce="' . esc_attr( $nonce ) .
					'">';

				?>
				<span class="export-personal-data-idle"><button type="button" class="button export-personal-data-handle"><?php _e( 'Email Data' ); ?></button></span>
				<span style="display:none" class="export-personal-data-processing button updating-message" ><?php _e( 'Sending Email...' ); ?></span>
				<span style="display:none" class="export-personal-data-success success-message" ><?php _e( 'Email sent.' ); ?></span>
				<span style="display:none" class="export-personal-data-failed"><?php _e( 'Email could not be sent.' ); ?> <button type="button" class="button export-personal-data-handle"><?php _e( 'Retry' ); ?></button></span>
				<?php

				echo '</div>';
				break;
			case 'request-failed':
				submit_button( __( 'Retry' ), 'secondary', 'privacy_action_email_retry[' . $item->ID . ']', false );
				break;
			case 'request-completed':
				echo '<a href="' . esc_url( wp_nonce_url( add_query_arg( array(
					'action'     => 'delete',
					'request_id' => array( $item->ID ),
				), admin_url( 'tools.php?page=export_personal_data' ) ), 'bulk-privacy_requests' ) ) . '" class="button">' . esc_html__( 'Remove request' ) . '</a>';
				break;
		}
	}
}

/**
 * WP_Privacy_Data_Removal_Requests_Table class.
 *
 * @since 4.9.6
 */
class WP_Privacy_Data_Removal_Requests_Table extends WP_Privacy_Requests_Table {
	/**
	 * Action name for the requests this table will work with.
	 *
	 * @since 4.9.6
	 *
	 * @var string $request_type Name of action.
	 */
	protected $request_type = 'remove_personal_data';

	/**
	 * Post type for the requests.
	 *
	 * @since 4.9.6
	 *
	 * @var string $post_type The post type.
	 */
	protected $post_type = 'user_request';

	/**
	 * Actions column.
	 *
	 * @since 4.9.6
	 *
	 * @param WP_User_Request $item Item being shown.
	 * @return string Email column markup.
	 */
	public function column_email( $item ) {
		$row_actions = array();

		// Allow the administrator to "force remove" the personal data even if confirmation has not yet been received.
		$status = $item->status;
		if ( 'request-confirmed' !== $status ) {
<<<<<<< HEAD
=======
			/** This filter is documented in wp-admin/includes/ajax-actions.php */
>>>>>>> f51c7ea8
			$erasers       = apply_filters( 'wp_privacy_personal_data_erasers', array() );
			$erasers_count = count( $erasers );
			$request_id    = $item->ID;
			$nonce         = wp_create_nonce( 'wp-privacy-erase-personal-data-' . $request_id );

			$remove_data_markup = '<div class="remove-personal-data force-remove-personal-data" ' .
				'data-erasers-count="' . esc_attr( $erasers_count ) . '" ' .
				'data-request-id="' . esc_attr( $request_id ) . '" ' .
				'data-nonce="' . esc_attr( $nonce ) .
				'">';

			$remove_data_markup .= '<span class="remove-personal-data-idle"><button type="button" class="button-link remove-personal-data-handle">' . __( 'Force Erase Personal Data' ) . '</button></span>' .
				'<span style="display:none" class="remove-personal-data-processing" >' . __( 'Erasing Data...' ) . '</span>' .
				'<span style="display:none" class="remove-personal-data-failed">' . __( 'Force Erase has failed.' ) . ' <button type="button" class="button-link remove-personal-data-handle">' . __( 'Retry' ) . '</button></span>';

			$remove_data_markup .= '</div>';

			$row_actions = array(
				'remove-data' => $remove_data_markup,
			);
		}

		return sprintf( '<a href="%1$s">%2$s</a> %3$s', esc_url( 'mailto:' . $item->email ), $item->email, $this->row_actions( $row_actions ) );
	}

	/**
	 * Next steps column.
	 *
	 * @since 4.9.6
	 *
	 * @param WP_User_Request $item Item being shown.
	 */
	public function column_next_steps( $item ) {
		$status = $item->status;

		switch ( $status ) {
			case 'request-pending':
				esc_html_e( 'Waiting for confirmation' );
				break;
			case 'request-confirmed':
<<<<<<< HEAD
=======
				/** This filter is documented in wp-admin/includes/ajax-actions.php */
>>>>>>> f51c7ea8
				$erasers       = apply_filters( 'wp_privacy_personal_data_erasers', array() );
				$erasers_count = count( $erasers );
				$request_id    = $item->ID;
				$nonce         = wp_create_nonce( 'wp-privacy-erase-personal-data-' . $request_id );

				echo '<div class="remove-personal-data" ' .
					'data-force-erase="1" ' .
					'data-erasers-count="' . esc_attr( $erasers_count ) . '" ' .
					'data-request-id="' . esc_attr( $request_id ) . '" ' .
					'data-nonce="' . esc_attr( $nonce ) .
					'">';

				?>
				<span class="remove-personal-data-idle"><button type="button" class="button remove-personal-data-handle"><?php _e( 'Erase Personal Data' ); ?></button></span>
				<span style="display:none" class="remove-personal-data-processing button updating-message" ><?php _e( 'Erasing Data...' ); ?></span>
				<span style="display:none" class="remove-personal-data-failed"><?php _e( 'Erasing Data has failed.' ); ?> <button type="button" class="button remove-personal-data-handle"><?php _e( 'Retry' ); ?></button></span>
				<?php

				echo '</div>';

				break;
			case 'request-failed':
				submit_button( __( 'Retry' ), 'secondary', 'privacy_action_email_retry[' . $item->ID . ']', false );
				break;
			case 'request-completed':
				echo '<a href="' . esc_url( wp_nonce_url( add_query_arg( array(
					'action'     => 'delete',
					'request_id' => array( $item->ID ),
				), admin_url( 'tools.php?page=remove_personal_data' ) ), 'bulk-privacy_requests' ) ) . '" class="button">' . esc_html__( 'Remove request' ) . '</a>';
				break;
		}
	}

}<|MERGE_RESOLUTION|>--- conflicted
+++ resolved
@@ -1380,10 +1380,7 @@
 	 * @return string Email column markup.
 	 */
 	public function column_email( $item ) {
-<<<<<<< HEAD
-=======
 		/** This filter is documented in wp-admin/includes/ajax-actions.php */
->>>>>>> f51c7ea8
 		$exporters       = apply_filters( 'wp_privacy_personal_data_exporters', array() );
 		$exporters_count = count( $exporters );
 		$request_id      = $item->ID;
@@ -1424,10 +1421,7 @@
 				esc_html_e( 'Waiting for confirmation' );
 				break;
 			case 'request-confirmed':
-<<<<<<< HEAD
-=======
 				/** This filter is documented in wp-admin/includes/ajax-actions.php */
->>>>>>> f51c7ea8
 				$exporters       = apply_filters( 'wp_privacy_personal_data_exporters', array() );
 				$exporters_count = count( $exporters );
 				$request_id      = $item->ID;
@@ -1500,10 +1494,7 @@
 		// Allow the administrator to "force remove" the personal data even if confirmation has not yet been received.
 		$status = $item->status;
 		if ( 'request-confirmed' !== $status ) {
-<<<<<<< HEAD
-=======
 			/** This filter is documented in wp-admin/includes/ajax-actions.php */
->>>>>>> f51c7ea8
 			$erasers       = apply_filters( 'wp_privacy_personal_data_erasers', array() );
 			$erasers_count = count( $erasers );
 			$request_id    = $item->ID;
@@ -1544,10 +1535,7 @@
 				esc_html_e( 'Waiting for confirmation' );
 				break;
 			case 'request-confirmed':
-<<<<<<< HEAD
-=======
 				/** This filter is documented in wp-admin/includes/ajax-actions.php */
->>>>>>> f51c7ea8
 				$erasers       = apply_filters( 'wp_privacy_personal_data_erasers', array() );
 				$erasers_count = count( $erasers );
 				$request_id    = $item->ID;
