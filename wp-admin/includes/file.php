--- conflicted
+++ resolved
@@ -1803,11 +1803,7 @@
  *
  * @since 4.9.6
  *
-<<<<<<< HEAD
- * @param array  $group_data {
-=======
  * @param array $group_data {
->>>>>>> f51c7ea8
  *     The group data to render.
  *
  *     @type string $group_label  The user-facing heading for the group, e.g. 'Comments'.
@@ -1869,11 +1865,7 @@
  *
  * @since 4.9.6
  *
-<<<<<<< HEAD
- * @param int  $request_id  The export request ID.
-=======
  * @param int $request_id The export request ID.
->>>>>>> f51c7ea8
  */
 function wp_privacy_generate_personal_data_export_file( $request_id ) {
 	if ( ! class_exists( 'ZipArchive' ) ) {
@@ -1897,14 +1889,8 @@
 	$exports_dir = wp_privacy_exports_dir();
 	$exports_url = wp_privacy_exports_url();
 
-<<<<<<< HEAD
-	$result = wp_mkdir_p( $exports_dir );
-	if ( is_wp_error( $result ) ) {
-		wp_send_json_error( $result->get_error_message() );
-=======
 	if ( ! wp_mkdir_p( $exports_dir ) ) {
 		wp_send_json_error( __( 'Unable to create export folder.' ) );
->>>>>>> f51c7ea8
 	}
 
 	// Protect export folder from browsing.
@@ -2043,11 +2029,7 @@
 			 * @param string $archive_pathname     The full path to the export file on the filesystem.
 			 * @param string $archive_url          The URL of the archive file.
 			 * @param string $html_report_pathname The full path to the personal data report on the filesystem.
-<<<<<<< HEAD
-			 * @param string $request_id           The export request ID.
-=======
 			 * @param int    $request_id           The export request ID.
->>>>>>> f51c7ea8
 			 */
 			do_action( 'wp_privacy_personal_data_export_file_created', $archive_pathname, $archive_url, $html_report_pathname, $request_id );
 		}
@@ -2068,13 +2050,8 @@
  *
  * @since 4.9.6
  *
-<<<<<<< HEAD
- * @param int  $request_id  The request ID for this personal data export.
- * @return true|WP_Error    True on success or `WP_Error` on failure.
-=======
  * @param int $request_id The request ID for this personal data export.
  * @return true|WP_Error True on success or `WP_Error` on failure.
->>>>>>> f51c7ea8
  */
 function wp_privacy_send_personal_data_export_email( $request_id ) {
 	// Get the request data.
@@ -2084,19 +2061,11 @@
 		return new WP_Error( 'invalid', __( 'Invalid request ID when sending personal data export email.' ) );
 	}
 
-<<<<<<< HEAD
-	/** This filter is documented in wp-admin/includes/file.php */
-	$expiration      = apply_filters( 'wp_privacy_export_expiration', 3 * DAY_IN_SECONDS );
-	$expiration_date = date_i18n( get_option( 'date_format' ), time() + $expiration );
-
-/* translators: Do not translate EXPIRATION, LINK, EMAIL, SITENAME, SITEURL: those are placeholders. */
-=======
 	/** This filter is documented in wp-includes/functions.php */
 	$expiration      = apply_filters( 'wp_privacy_export_expiration', 3 * DAY_IN_SECONDS );
 	$expiration_date = date_i18n( get_option( 'date_format' ), time() + $expiration );
 
 /* translators: Do not translate EXPIRATION, LINK, SITENAME, SITEURL: those are placeholders. */
->>>>>>> f51c7ea8
 $email_text = __(
 'Howdy,
 
@@ -2107,11 +2076,6 @@
 
 ###LINK###
 
-<<<<<<< HEAD
-This email has been sent to ###EMAIL###.
-
-=======
->>>>>>> f51c7ea8
 Regards,
 All at ###SITENAME###
 ###SITEURL###'
@@ -2123,10 +2087,6 @@
 	 * The following strings have a special meaning and will get replaced dynamically:
 	 * ###EXPIRATION###         The date when the URL will be automatically deleted.
 	 * ###LINK###               URL of the personal data export file for the user.
-<<<<<<< HEAD
-	 * ###EMAIL###              The email we are sending to.
-=======
->>>>>>> f51c7ea8
 	 * ###SITENAME###           The name of the site.
 	 * ###SITEURL###            The URL to the site.
 	 *
@@ -2220,10 +2180,7 @@
 	update_post_meta( $request_id, '_export_data_raw', $export_data );
 
 	// If we are not yet on the last page of the last exporter, return now.
-<<<<<<< HEAD
-=======
 	/** This filter is documented in wp-admin/includes/ajax-actions.php */
->>>>>>> f51c7ea8
 	$exporters = apply_filters( 'wp_privacy_personal_data_exporters', array() );
 	$is_last_exporter = $exporter_index === count( $exporters );
 	$exporter_done = $response['done'];
@@ -2259,9 +2216,6 @@
 	delete_post_meta( $request_id, '_export_data_raw' );
 	update_post_meta( $request_id, '_export_data_grouped', $groups );
 
-<<<<<<< HEAD
-	// Generate the export file from the collected, grouped personal data.
-=======
 	/**
 	 * Generate the export file from the collected, grouped personal data.
 	 *
@@ -2269,7 +2223,6 @@
 	 *
 	 * @param int $request_id The export request ID.
 	 */
->>>>>>> f51c7ea8
 	do_action( 'wp_privacy_personal_data_export_file', $request_id );
 
 	// Clear the grouped data now that it is no longer needed.
