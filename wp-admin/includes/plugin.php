<?php
/**
 * WordPress Plugin Administration API
 *
 * @package WordPress
 * @subpackage Administration
 */

/**
 * Parses the plugin contents to retrieve plugin's metadata.
 *
 * The metadata of the plugin's data searches for the following in the plugin's
 * header. All plugin data must be on its own line. For plugin description, it
 * must not have any newlines or only parts of the description will be displayed
 * and the same goes for the plugin data. The below is formatted for printing.
 *
 *     /*
 *     Plugin Name: Name of Plugin
 *     Plugin URI: Link to plugin information
 *     Description: Plugin Description
 *     Author: Plugin author's name
 *     Author URI: Link to the author's web site
 *     Version: Must be set in the plugin for WordPress 2.3+
 *     Text Domain: Optional. Unique identifier, should be same as the one used in
 *    		load_plugin_textdomain()
 *     Domain Path: Optional. Only useful if the translations are located in a
 *    		folder above the plugin's base path. For example, if .mo files are
 *    		located in the locale folder then Domain Path will be "/locale/" and
 *    		must have the first slash. Defaults to the base folder the plugin is
 *    		located in.
 *     Network: Optional. Specify "Network: true" to require that a plugin is activated
 *    		across all sites in an installation. This will prevent a plugin from being
 *    		activated on a single site when Multisite is enabled.
 *      * / # Remove the space to close comment
 *
 * Some users have issues with opening large files and manipulating the contents
 * for want is usually the first 1kiB or 2kiB. This function stops pulling in
 * the plugin contents when it has all of the required plugin data.
 *
 * The first 8kiB of the file will be pulled in and if the plugin data is not
 * within that first 8kiB, then the plugin author should correct their plugin
 * and move the plugin data headers to the top.
 *
 * The plugin file is assumed to have permissions to allow for scripts to read
 * the file. This is not checked however and the file is only opened for
 * reading.
 *
 * @since 1.5.0
 *
 * @param string $plugin_file Path to the main plugin file.
 * @param bool   $markup      Optional. If the returned data should have HTML markup applied.
 *                            Default true.
 * @param bool   $translate   Optional. If the returned data should be translated. Default true.
 * @return array {
 *     Plugin data. Values will be empty if not supplied by the plugin.
 *
 *     @type string $Name        Name of the plugin. Should be unique.
 *     @type string $Title       Title of the plugin and link to the plugin's site (if set).
 *     @type string $Description Plugin description.
 *     @type string $Author      Author's name.
 *     @type string $AuthorURI   Author's website address (if set).
 *     @type string $Version     Plugin version.
 *     @type string $TextDomain  Plugin textdomain.
 *     @type string $DomainPath  Plugins relative directory path to .mo files.
 *     @type bool   $Network     Whether the plugin can only be activated network-wide.
 * }
 */
function get_plugin_data( $plugin_file, $markup = true, $translate = true ) {

	$default_headers = array(
		'Name' => 'Plugin Name',
		'PluginURI' => 'Plugin URI',
		'Version' => 'Version',
		'Description' => 'Description',
		'Author' => 'Author',
		'AuthorURI' => 'Author URI',
		'TextDomain' => 'Text Domain',
		'DomainPath' => 'Domain Path',
		'Network' => 'Network',
		// Site Wide Only is deprecated in favor of Network.
		'_sitewide' => 'Site Wide Only',
	);

	$plugin_data = get_file_data( $plugin_file, $default_headers, 'plugin' );

	// Site Wide Only is the old header for Network
	if ( ! $plugin_data['Network'] && $plugin_data['_sitewide'] ) {
		/* translators: 1: Site Wide Only: true, 2: Network: true */
		_deprecated_argument( __FUNCTION__, '3.0.0', sprintf( __( 'The %1$s plugin header is deprecated. Use %2$s instead.' ), '<code>Site Wide Only: true</code>', '<code>Network: true</code>' ) );
		$plugin_data['Network'] = $plugin_data['_sitewide'];
	}
	$plugin_data['Network'] = ( 'true' == strtolower( $plugin_data['Network'] ) );
	unset( $plugin_data['_sitewide'] );

	// If no text domain is defined fall back to the plugin slug.
	if ( ! $plugin_data['TextDomain'] ) {
		$plugin_slug = dirname( plugin_basename( $plugin_file ) );
		if ( '.' !== $plugin_slug && false === strpos( $plugin_slug, '/' ) ) {
			$plugin_data['TextDomain'] = $plugin_slug;
		}
	}

	if ( $markup || $translate ) {
		$plugin_data = _get_plugin_data_markup_translate( $plugin_file, $plugin_data, $markup, $translate );
	} else {
		$plugin_data['Title']      = $plugin_data['Name'];
		$plugin_data['AuthorName'] = $plugin_data['Author'];
	}

	return $plugin_data;
}

/**
 * Sanitizes plugin data, optionally adds markup, optionally translates.
 *
 * @since 2.7.0
 * @access private
 * @see get_plugin_data()
 */
function _get_plugin_data_markup_translate( $plugin_file, $plugin_data, $markup = true, $translate = true ) {

	// Sanitize the plugin filename to a WP_PLUGIN_DIR relative path
	$plugin_file = plugin_basename( $plugin_file );

	// Translate fields
	if ( $translate ) {
		if ( $textdomain = $plugin_data['TextDomain'] ) {
			if ( ! is_textdomain_loaded( $textdomain ) ) {
				if ( $plugin_data['DomainPath'] ) {
					load_plugin_textdomain( $textdomain, false, dirname( $plugin_file ) . $plugin_data['DomainPath'] );
				} else {
					load_plugin_textdomain( $textdomain, false, dirname( $plugin_file ) );
				}
			}
		} elseif ( 'hello.php' == basename( $plugin_file ) ) {
			$textdomain = 'default';
		}
		if ( $textdomain ) {
			foreach ( array( 'Name', 'PluginURI', 'Description', 'Author', 'AuthorURI', 'Version' ) as $field )
				$plugin_data[ $field ] = translate( $plugin_data[ $field ], $textdomain );
		}
	}

	// Sanitize fields
	$allowed_tags = $allowed_tags_in_links = array(
		'abbr'    => array( 'title' => true ),
		'acronym' => array( 'title' => true ),
		'code'    => true,
		'em'      => true,
		'strong'  => true,
	);
	$allowed_tags['a'] = array( 'href' => true, 'title' => true );

	// Name is marked up inside <a> tags. Don't allow these.
	// Author is too, but some plugins have used <a> here (omitting Author URI).
	$plugin_data['Name']        = wp_kses( $plugin_data['Name'],        $allowed_tags_in_links );
	$plugin_data['Author']      = wp_kses( $plugin_data['Author'],      $allowed_tags );

	$plugin_data['Description'] = wp_kses( $plugin_data['Description'], $allowed_tags );
	$plugin_data['Version']     = wp_kses( $plugin_data['Version'],     $allowed_tags );

	$plugin_data['PluginURI']   = esc_url( $plugin_data['PluginURI'] );
	$plugin_data['AuthorURI']   = esc_url( $plugin_data['AuthorURI'] );

	$plugin_data['Title']      = $plugin_data['Name'];
	$plugin_data['AuthorName'] = $plugin_data['Author'];

	// Apply markup
	if ( $markup ) {
		if ( $plugin_data['PluginURI'] && $plugin_data['Name'] )
			$plugin_data['Title'] = '<a href="' . $plugin_data['PluginURI'] . '">' . $plugin_data['Name'] . '</a>';

		if ( $plugin_data['AuthorURI'] && $plugin_data['Author'] )
			$plugin_data['Author'] = '<a href="' . $plugin_data['AuthorURI'] . '">' . $plugin_data['Author'] . '</a>';

		$plugin_data['Description'] = wptexturize( $plugin_data['Description'] );

		if ( $plugin_data['Author'] )
			$plugin_data['Description'] .= ' <cite>' . sprintf( __('By %s.'), $plugin_data['Author'] ) . '</cite>';
	}

	return $plugin_data;
}

/**
 * Get a list of a plugin's files.
 *
 * @since 2.8.0
 *
 * @param string $plugin Path to the main plugin file from plugins directory.
 * @return array List of files relative to the plugin root.
 */
function get_plugin_files( $plugin ) {
	$plugin_file = WP_PLUGIN_DIR . '/' . $plugin;
	$dir = dirname( $plugin_file );

	$plugin_files = array( plugin_basename( $plugin_file ) );

	if ( is_dir( $dir ) && WP_PLUGIN_DIR !== $dir ) {

		/**
		 * Filters the array of excluded directories and files while scanning the folder.
		 *
		 * @since 4.9.0
		 *
		 * @param array $exclusions Array of excluded directories and files.
		 */
		$exclusions = (array) apply_filters( 'plugin_files_exclusions', array( 'CVS', 'node_modules', 'vendor', 'bower_components' ) );

		$list_files = list_files( $dir, 100, $exclusions );
		$list_files = array_map( 'plugin_basename', $list_files );

		$plugin_files = array_merge( $plugin_files, $list_files );
		$plugin_files = array_values( array_unique( $plugin_files ) );
	}

	return $plugin_files;
}

/**
 * Check the plugins directory and retrieve all plugin files with plugin data.
 *
 * WordPress only supports plugin files in the base plugins directory
 * (wp-content/plugins) and in one directory above the plugins directory
 * (wp-content/plugins/my-plugin). The file it looks for has the plugin data
 * and must be found in those two locations. It is recommended to keep your
 * plugin files in their own directories.
 *
 * The file with the plugin data is the file that will be included and therefore
 * needs to have the main execution for the plugin. This does not mean
 * everything must be contained in the file and it is recommended that the file
 * be split for maintainability. Keep everything in one file for extreme
 * optimization purposes.
 *
 * @since 1.5.0
 *
 * @param string $plugin_folder Optional. Relative path to single plugin folder.
 * @return array Key is the plugin file path and the value is an array of the plugin data.
 */
function get_plugins($plugin_folder = '') {

	if ( ! $cache_plugins = wp_cache_get('plugins', 'plugins') )
		$cache_plugins = array();

	if ( isset($cache_plugins[ $plugin_folder ]) )
		return $cache_plugins[ $plugin_folder ];

	$wp_plugins = array ();
	$plugin_root = WP_PLUGIN_DIR;
	if ( !empty($plugin_folder) )
		$plugin_root .= $plugin_folder;

	// Files in wp-content/plugins directory
	$plugins_dir = @ opendir( $plugin_root);
	$plugin_files = array();
	if ( $plugins_dir ) {
		while (($file = readdir( $plugins_dir ) ) !== false ) {
			if ( substr($file, 0, 1) == '.' )
				continue;
			if ( is_dir( $plugin_root.'/'.$file ) ) {
				$plugins_subdir = @ opendir( $plugin_root.'/'.$file );
				if ( $plugins_subdir ) {
					while (($subfile = readdir( $plugins_subdir ) ) !== false ) {
						if ( substr($subfile, 0, 1) == '.' )
							continue;
						if ( substr($subfile, -4) == '.php' )
							$plugin_files[] = "$file/$subfile";
					}
					closedir( $plugins_subdir );
				}
			} else {
				if ( substr($file, -4) == '.php' )
					$plugin_files[] = $file;
			}
		}
		closedir( $plugins_dir );
	}

	if ( empty($plugin_files) )
		return $wp_plugins;

	foreach ( $plugin_files as $plugin_file ) {
		if ( !is_readable( "$plugin_root/$plugin_file" ) )
			continue;

		$plugin_data = get_plugin_data( "$plugin_root/$plugin_file", false, false ); //Do not apply markup/translate as it'll be cached.

		if ( empty ( $plugin_data['Name'] ) )
			continue;

		$wp_plugins[plugin_basename( $plugin_file )] = $plugin_data;
	}

	uasort( $wp_plugins, '_sort_uname_callback' );

	$cache_plugins[ $plugin_folder ] = $wp_plugins;
	wp_cache_set('plugins', $cache_plugins, 'plugins');

	return $wp_plugins;
}

/**
 * Check the mu-plugins directory and retrieve all mu-plugin files with any plugin data.
 *
 * WordPress only includes mu-plugin files in the base mu-plugins directory (wp-content/mu-plugins).
 *
 * @since 3.0.0
 * @return array Key is the mu-plugin file path and the value is an array of the mu-plugin data.
 */
function get_mu_plugins() {
	$wp_plugins = array();
	// Files in wp-content/mu-plugins directory
	$plugin_files = array();

	if ( ! is_dir( WPMU_PLUGIN_DIR ) )
		return $wp_plugins;
	if ( $plugins_dir = @ opendir( WPMU_PLUGIN_DIR ) ) {
		while ( ( $file = readdir( $plugins_dir ) ) !== false ) {
			if ( substr( $file, -4 ) == '.php' )
				$plugin_files[] = $file;
		}
	} else {
		return $wp_plugins;
	}

	@closedir( $plugins_dir );

	if ( empty($plugin_files) )
		return $wp_plugins;

	foreach ( $plugin_files as $plugin_file ) {
		if ( !is_readable( WPMU_PLUGIN_DIR . "/$plugin_file" ) )
			continue;

		$plugin_data = get_plugin_data( WPMU_PLUGIN_DIR . "/$plugin_file", false, false ); //Do not apply markup/translate as it'll be cached.

		if ( empty ( $plugin_data['Name'] ) )
			$plugin_data['Name'] = $plugin_file;

		$wp_plugins[ $plugin_file ] = $plugin_data;
	}

	if ( isset( $wp_plugins['index.php'] ) && filesize( WPMU_PLUGIN_DIR . '/index.php') <= 30 ) // silence is golden
		unset( $wp_plugins['index.php'] );

	uasort( $wp_plugins, '_sort_uname_callback' );

	return $wp_plugins;
}

/**
 * Callback to sort array by a 'Name' key.
 *
 * @since 3.1.0
 * @access private
 */
function _sort_uname_callback( $a, $b ) {
	return strnatcasecmp( $a['Name'], $b['Name'] );
}

/**
 * Check the wp-content directory and retrieve all drop-ins with any plugin data.
 *
 * @since 3.0.0
 * @return array Key is the file path and the value is an array of the plugin data.
 */
function get_dropins() {
	$dropins = array();
	$plugin_files = array();

	$_dropins = _get_dropins();

	// These exist in the wp-content directory
	if ( $plugins_dir = @ opendir( WP_CONTENT_DIR ) ) {
		while ( ( $file = readdir( $plugins_dir ) ) !== false ) {
			if ( isset( $_dropins[ $file ] ) )
				$plugin_files[] = $file;
		}
	} else {
		return $dropins;
	}

	@closedir( $plugins_dir );

	if ( empty($plugin_files) )
		return $dropins;

	foreach ( $plugin_files as $plugin_file ) {
		if ( !is_readable( WP_CONTENT_DIR . "/$plugin_file" ) )
			continue;
		$plugin_data = get_plugin_data( WP_CONTENT_DIR . "/$plugin_file", false, false ); //Do not apply markup/translate as it'll be cached.
		if ( empty( $plugin_data['Name'] ) )
			$plugin_data['Name'] = $plugin_file;
		$dropins[ $plugin_file ] = $plugin_data;
	}

	uksort( $dropins, 'strnatcasecmp' );

	return $dropins;
}

/**
 * Returns drop-ins that WordPress uses.
 *
 * Includes Multisite drop-ins only when is_multisite()
 *
 * @since 3.0.0
 * @return array Key is file name. The value is an array, with the first value the
 *	purpose of the drop-in and the second value the name of the constant that must be
 *	true for the drop-in to be used, or true if no constant is required.
 */
function _get_dropins() {
	$dropins = array(
		'advanced-cache.php' => array( __( 'Advanced caching plugin.'       ), 'WP_CACHE' ), // WP_CACHE
		'db.php'             => array( __( 'Custom database class.'         ), true ), // auto on load
		'db-error.php'       => array( __( 'Custom database error message.' ), true ), // auto on error
		'install.php'        => array( __( 'Custom installation script.'    ), true ), // auto on installation
		'maintenance.php'    => array( __( 'Custom maintenance message.'    ), true ), // auto on maintenance
		'object-cache.php'   => array( __( 'External object cache.'         ), true ), // auto on load
	);

	if ( is_multisite() ) {
		$dropins['sunrise.php'       ] = array( __( 'Executed before Multisite is loaded.' ), 'SUNRISE' ); // SUNRISE
		$dropins['blog-deleted.php'  ] = array( __( 'Custom site deleted message.'   ), true ); // auto on deleted blog
		$dropins['blog-inactive.php' ] = array( __( 'Custom site inactive message.'  ), true ); // auto on inactive blog
		$dropins['blog-suspended.php'] = array( __( 'Custom site suspended message.' ), true ); // auto on archived or spammed blog
	}

	return $dropins;
}

/**
 * Check whether a plugin is active.
 *
 * Only plugins installed in the plugins/ folder can be active.
 *
 * Plugins in the mu-plugins/ folder can't be "activated," so this function will
 * return false for those plugins.
 *
 * @since 2.5.0
 *
 * @param string $plugin Path to the main plugin file from plugins directory.
 * @return bool True, if in the active plugins list. False, not in the list.
 */
function is_plugin_active( $plugin ) {
	return in_array( $plugin, (array) get_option( 'active_plugins', array() ) ) || is_plugin_active_for_network( $plugin );
}

/**
 * Check whether the plugin is inactive.
 *
 * Reverse of is_plugin_active(). Used as a callback.
 *
 * @since 3.1.0
 * @see is_plugin_active()
 *
 * @param string $plugin Path to the main plugin file from plugins directory.
 * @return bool True if inactive. False if active.
 */
function is_plugin_inactive( $plugin ) {
	return ! is_plugin_active( $plugin );
}

/**
 * Check whether the plugin is active for the entire network.
 *
 * Only plugins installed in the plugins/ folder can be active.
 *
 * Plugins in the mu-plugins/ folder can't be "activated," so this function will
 * return false for those plugins.
 *
 * @since 3.0.0
 *
 * @param string $plugin Path to the main plugin file from plugins directory.
 * @return bool True, if active for the network, otherwise false.
 */
function is_plugin_active_for_network( $plugin ) {
	if ( !is_multisite() )
		return false;

	$plugins = get_site_option( 'active_sitewide_plugins');
	if ( isset($plugins[$plugin]) )
		return true;

	return false;
}

/**
 * Checks for "Network: true" in the plugin header to see if this should
 * be activated only as a network wide plugin. The plugin would also work
 * when Multisite is not enabled.
 *
 * Checks for "Site Wide Only: true" for backward compatibility.
 *
 * @since 3.0.0
 *
 * @param string $plugin Path to the main plugin file from plugins directory.
 * @return bool True if plugin is network only, false otherwise.
 */
function is_network_only_plugin( $plugin ) {
	$plugin_data = get_plugin_data( WP_PLUGIN_DIR . '/' . $plugin );
	if ( $plugin_data )
		return $plugin_data['Network'];
	return false;
}

/**
 * Attempts activation of plugin in a "sandbox" and redirects on success.
 *
 * A plugin that is already activated will not attempt to be activated again.
 *
 * The way it works is by setting the redirection to the error before trying to
 * include the plugin file. If the plugin fails, then the redirection will not
 * be overwritten with the success message. Also, the options will not be
 * updated and the activation hook will not be called on plugin error.
 *
 * It should be noted that in no way the below code will actually prevent errors
 * within the file. The code should not be used elsewhere to replicate the
 * "sandbox", which uses redirection to work.
 * {@source 13 1}
 *
 * If any errors are found or text is outputted, then it will be captured to
 * ensure that the success redirection will update the error redirection.
 *
 * @since 2.5.0
 *
 * @param string $plugin       Path to the main plugin file from plugins directory.
 * @param string $redirect     Optional. URL to redirect to.
 * @param bool   $network_wide Optional. Whether to enable the plugin for all sites in the network
 *                             or just the current site. Multisite only. Default false.
 * @param bool   $silent       Optional. Whether to prevent calling activation hooks. Default false.
 * @return WP_Error|null WP_Error on invalid file or null on success.
 */
function activate_plugin( $plugin, $redirect = '', $network_wide = false, $silent = false ) {
	$plugin = plugin_basename( trim( $plugin ) );

	if ( is_multisite() && ( $network_wide || is_network_only_plugin($plugin) ) ) {
		$network_wide = true;
		$current = get_site_option( 'active_sitewide_plugins', array() );
		$_GET['networkwide'] = 1; // Back compat for plugins looking for this value.
	} else {
		$current = get_option( 'active_plugins', array() );
	}

	$valid = validate_plugin($plugin);
	if ( is_wp_error($valid) )
		return $valid;

	if ( ( $network_wide && ! isset( $current[ $plugin ] ) ) || ( ! $network_wide && ! in_array( $plugin, $current ) ) ) {
		if ( !empty($redirect) )
			wp_redirect(add_query_arg('_error_nonce', wp_create_nonce('plugin-activation-error_' . $plugin), $redirect)); // we'll override this later if the plugin can be included without fatal error
		ob_start();
		wp_register_plugin_realpath( WP_PLUGIN_DIR . '/' . $plugin );
		$_wp_plugin_file = $plugin;
		include_once( WP_PLUGIN_DIR . '/' . $plugin );
		$plugin = $_wp_plugin_file; // Avoid stomping of the $plugin variable in a plugin.

		if ( ! $silent ) {
			/**
			 * Fires before a plugin is activated.
			 *
			 * If a plugin is silently activated (such as during an update),
			 * this hook does not fire.
			 *
			 * @since 2.9.0
			 *
			 * @param string $plugin       Path to the main plugin file from plugins directory.
			 * @param bool   $network_wide Whether to enable the plugin for all sites in the network
			 *                             or just the current site. Multisite only. Default is false.
			 */
			do_action( 'activate_plugin', $plugin, $network_wide );

			/**
			 * Fires as a specific plugin is being activated.
			 *
			 * This hook is the "activation" hook used internally by register_activation_hook().
			 * The dynamic portion of the hook name, `$plugin`, refers to the plugin basename.
			 *
			 * If a plugin is silently activated (such as during an update), this hook does not fire.
			 *
			 * @since 2.0.0
			 *
			 * @param bool $network_wide Whether to enable the plugin for all sites in the network
			 *                           or just the current site. Multisite only. Default is false.
			 */
			do_action( "activate_{$plugin}", $network_wide );
		}

		if ( $network_wide ) {
			$current = get_site_option( 'active_sitewide_plugins', array() );
			$current[$plugin] = time();
			update_site_option( 'active_sitewide_plugins', $current );
		} else {
			$current = get_option( 'active_plugins', array() );
			$current[] = $plugin;
			sort($current);
			update_option('active_plugins', $current);
		}

		if ( ! $silent ) {
			/**
			 * Fires after a plugin has been activated.
			 *
			 * If a plugin is silently activated (such as during an update),
			 * this hook does not fire.
			 *
			 * @since 2.9.0
			 *
			 * @param string $plugin       Path to the main plugin file from plugins directory.
			 * @param bool   $network_wide Whether to enable the plugin for all sites in the network
			 *                             or just the current site. Multisite only. Default is false.
			 */
			do_action( 'activated_plugin', $plugin, $network_wide );
		}

		if ( ob_get_length() > 0 ) {
			$output = ob_get_clean();
			return new WP_Error('unexpected_output', __('The plugin generated unexpected output.'), $output);
		}
		ob_end_clean();
	}

	return null;
}

/**
 * Deactivate a single plugin or multiple plugins.
 *
 * The deactivation hook is disabled by the plugin upgrader by using the $silent
 * parameter.
 *
 * @since 2.5.0
 *
 * @param string|array $plugins Single plugin or list of plugins to deactivate.
 * @param bool $silent Prevent calling deactivation hooks. Default is false.
 * @param mixed $network_wide Whether to deactivate the plugin for all sites in the network.
 * 	A value of null (the default) will deactivate plugins for both the site and the network.
 */
function deactivate_plugins( $plugins, $silent = false, $network_wide = null ) {
	if ( is_multisite() )
		$network_current = get_site_option( 'active_sitewide_plugins', array() );
	$current = get_option( 'active_plugins', array() );
	$do_blog = $do_network = false;

	foreach ( (array) $plugins as $plugin ) {
		$plugin = plugin_basename( trim( $plugin ) );
		if ( ! is_plugin_active($plugin) )
			continue;

		$network_deactivating = false !== $network_wide && is_plugin_active_for_network( $plugin );

		if ( ! $silent ) {
			/**
			 * Fires before a plugin is deactivated.
			 *
			 * If a plugin is silently deactivated (such as during an update),
			 * this hook does not fire.
			 *
			 * @since 2.9.0
			 *
			 * @param string $plugin               Path to the main plugin file from plugins directory.
			 * @param bool   $network_deactivating Whether the plugin is deactivated for all sites in the network
			 *                                     or just the current site. Multisite only. Default is false.
			 */
			do_action( 'deactivate_plugin', $plugin, $network_deactivating );
		}

		if ( false !== $network_wide ) {
			if ( is_plugin_active_for_network( $plugin ) ) {
				$do_network = true;
				unset( $network_current[ $plugin ] );
			} elseif ( $network_wide ) {
				continue;
			}
		}

		if ( true !== $network_wide ) {
			$key = array_search( $plugin, $current );
			if ( false !== $key ) {
				$do_blog = true;
				unset( $current[ $key ] );
			}
		}

		if ( ! $silent ) {
			/**
			 * Fires as a specific plugin is being deactivated.
			 *
			 * This hook is the "deactivation" hook used internally by register_deactivation_hook().
			 * The dynamic portion of the hook name, `$plugin`, refers to the plugin basename.
			 *
			 * If a plugin is silently deactivated (such as during an update), this hook does not fire.
			 *
			 * @since 2.0.0
			 *
			 * @param bool $network_deactivating Whether the plugin is deactivated for all sites in the network
			 *                                   or just the current site. Multisite only. Default is false.
			 */
			do_action( "deactivate_{$plugin}", $network_deactivating );

			/**
			 * Fires after a plugin is deactivated.
			 *
			 * If a plugin is silently deactivated (such as during an update),
			 * this hook does not fire.
			 *
			 * @since 2.9.0
			 *
			 * @param string $plugin               Path to the main plugin file from plugins directory.
			 * @param bool   $network_deactivating Whether the plugin is deactivated for all sites in the network.
			 *                                     or just the current site. Multisite only. Default false.
			 */
			do_action( 'deactivated_plugin', $plugin, $network_deactivating );
		}
	}

	if ( $do_blog )
		update_option('active_plugins', $current);
	if ( $do_network )
		update_site_option( 'active_sitewide_plugins', $network_current );
}

/**
 * Activate multiple plugins.
 *
 * When WP_Error is returned, it does not mean that one of the plugins had
 * errors. It means that one or more of the plugins file path was invalid.
 *
 * The execution will be halted as soon as one of the plugins has an error.
 *
 * @since 2.6.0
 *
 * @param string|array $plugins Single plugin or list of plugins to activate.
 * @param string $redirect Redirect to page after successful activation.
 * @param bool $network_wide Whether to enable the plugin for all sites in the network.
 * @param bool $silent Prevent calling activation hooks. Default is false.
 * @return bool|WP_Error True when finished or WP_Error if there were errors during a plugin activation.
 */
function activate_plugins( $plugins, $redirect = '', $network_wide = false, $silent = false ) {
	if ( !is_array($plugins) )
		$plugins = array($plugins);

	$errors = array();
	foreach ( $plugins as $plugin ) {
		if ( !empty($redirect) )
			$redirect = add_query_arg('plugin', $plugin, $redirect);
		$result = activate_plugin($plugin, $redirect, $network_wide, $silent);
		if ( is_wp_error($result) )
			$errors[$plugin] = $result;
	}

	if ( !empty($errors) )
		return new WP_Error('plugins_invalid', __('One of the plugins is invalid.'), $errors);

	return true;
}

/**
 * Remove directory and files of a plugin for a list of plugins.
 *
 * @since 2.6.0
 *
 * @global WP_Filesystem_Base $wp_filesystem
 *
 * @param array  $plugins    List of plugins to delete.
 * @param string $deprecated Deprecated.
 * @return bool|null|WP_Error True on success, false is $plugins is empty, WP_Error on failure.
 *                            Null if filesystem credentials are required to proceed.
 */
function delete_plugins( $plugins, $deprecated = '' ) {
	global $wp_filesystem;

	if ( empty($plugins) )
		return false;

	$checked = array();
	foreach ( $plugins as $plugin )
		$checked[] = 'checked[]=' . $plugin;

	$url = wp_nonce_url('plugins.php?action=delete-selected&verify-delete=1&' . implode('&', $checked), 'bulk-plugins');

	ob_start();
	$credentials = request_filesystem_credentials( $url );
	$data = ob_get_clean();

	if ( false === $credentials ) {
		if ( ! empty($data) ){
			include_once( ABSPATH . 'wp-admin/admin-header.php');
			echo $data;
			include( ABSPATH . 'wp-admin/admin-footer.php');
			exit;
		}
		return;
	}

	if ( ! WP_Filesystem( $credentials ) ) {
		ob_start();
		request_filesystem_credentials( $url, '', true ); // Failed to connect, Error and request again.
		$data = ob_get_clean();

		if ( ! empty($data) ){
			include_once( ABSPATH . 'wp-admin/admin-header.php');
			echo $data;
			include( ABSPATH . 'wp-admin/admin-footer.php');
			exit;
		}
		return;
	}

	if ( ! is_object($wp_filesystem) )
		return new WP_Error('fs_unavailable', __('Could not access filesystem.'));

	if ( is_wp_error($wp_filesystem->errors) && $wp_filesystem->errors->get_error_code() )
		return new WP_Error('fs_error', __('Filesystem error.'), $wp_filesystem->errors);

	// Get the base plugin folder.
	$plugins_dir = $wp_filesystem->wp_plugins_dir();
	if ( empty( $plugins_dir ) ) {
		return new WP_Error( 'fs_no_plugins_dir', __( 'Unable to locate WordPress plugin directory.' ) );
	}

	$plugins_dir = trailingslashit( $plugins_dir );

	$plugin_translations = wp_get_installed_translations( 'plugins' );

	$errors = array();

	foreach ( $plugins as $plugin_file ) {
		// Run Uninstall hook.
		if ( is_uninstallable_plugin( $plugin_file ) ) {
			uninstall_plugin($plugin_file);
		}

		/**
		 * Fires immediately before a plugin deletion attempt.
		 *
		 * @since 4.4.0
		 *
		 * @param string $plugin_file Plugin file name.
		 */
		do_action( 'delete_plugin', $plugin_file );

		$this_plugin_dir = trailingslashit( dirname( $plugins_dir . $plugin_file ) );

		// If plugin is in its own directory, recursively delete the directory.
		if ( strpos( $plugin_file, '/' ) && $this_plugin_dir != $plugins_dir ) { //base check on if plugin includes directory separator AND that it's not the root plugin folder
			$deleted = $wp_filesystem->delete( $this_plugin_dir, true );
		} else {
			$deleted = $wp_filesystem->delete( $plugins_dir . $plugin_file );
		}

		/**
		 * Fires immediately after a plugin deletion attempt.
		 *
		 * @since 4.4.0
		 *
		 * @param string $plugin_file Plugin file name.
		 * @param bool   $deleted     Whether the plugin deletion was successful.
		 */
		do_action( 'deleted_plugin', $plugin_file, $deleted );

		if ( ! $deleted ) {
			$errors[] = $plugin_file;
			continue;
		}

		// Remove language files, silently.
		$plugin_slug = dirname( $plugin_file );
		if ( '.' !== $plugin_slug && ! empty( $plugin_translations[ $plugin_slug ] ) ) {
			$translations = $plugin_translations[ $plugin_slug ];

			foreach ( $translations as $translation => $data ) {
				$wp_filesystem->delete( WP_LANG_DIR . '/plugins/' . $plugin_slug . '-' . $translation . '.po' );
				$wp_filesystem->delete( WP_LANG_DIR . '/plugins/' . $plugin_slug . '-' . $translation . '.mo' );
			}
		}
	}

	// Remove deleted plugins from the plugin updates list.
	if ( $current = get_site_transient('update_plugins') ) {
		// Don't remove the plugins that weren't deleted.
		$deleted = array_diff( $plugins, $errors );

		foreach ( $deleted as $plugin_file ) {
			unset( $current->response[ $plugin_file ] );
		}

		set_site_transient( 'update_plugins', $current );
	}

	if ( ! empty( $errors ) ) {
		if ( 1 === count( $errors ) ) {
			/* translators: %s: plugin filename */
			$message = __( 'Could not fully remove the plugin %s.' );
		} else {
			/* translators: %s: comma-separated list of plugin filenames */
			$message = __( 'Could not fully remove the plugins %s.' );
		}

		return new WP_Error( 'could_not_remove_plugin', sprintf( $message, implode( ', ', $errors ) ) );
	}

	return true;
}

/**
 * Validate active plugins
 *
 * Validate all active plugins, deactivates invalid and
 * returns an array of deactivated ones.
 *
 * @since 2.5.0
 * @return array invalid plugins, plugin as key, error as value
 */
function validate_active_plugins() {
	$plugins = get_option( 'active_plugins', array() );
	// Validate vartype: array.
	if ( ! is_array( $plugins ) ) {
		update_option( 'active_plugins', array() );
		$plugins = array();
	}

	if ( is_multisite() && current_user_can( 'manage_network_plugins' ) ) {
		$network_plugins = (array) get_site_option( 'active_sitewide_plugins', array() );
		$plugins = array_merge( $plugins, array_keys( $network_plugins ) );
	}

	if ( empty( $plugins ) )
		return array();

	$invalid = array();

	// Invalid plugins get deactivated.
	foreach ( $plugins as $plugin ) {
		$result = validate_plugin( $plugin );
		if ( is_wp_error( $result ) ) {
			$invalid[$plugin] = $result;
			deactivate_plugins( $plugin, true );
		}
	}
	return $invalid;
}

/**
 * Validate the plugin path.
 *
 * Checks that the main plugin file exists and is a valid plugin. See validate_file().
 *
 * @since 2.5.0
 *
 * @param string $plugin Path to the main plugin file from plugins directory.
 * @return WP_Error|int 0 on success, WP_Error on failure.
 */
function validate_plugin($plugin) {
	if ( validate_file($plugin) )
		return new WP_Error('plugin_invalid', __('Invalid plugin path.'));
	if ( ! file_exists(WP_PLUGIN_DIR . '/' . $plugin) )
		return new WP_Error('plugin_not_found', __('Plugin file does not exist.'));

	$installed_plugins = get_plugins();
	if ( ! isset($installed_plugins[$plugin]) )
		return new WP_Error('no_plugin_header', __('The plugin does not have a valid header.'));
	return 0;
}

/**
 * Whether the plugin can be uninstalled.
 *
 * @since 2.7.0
 *
 * @param string $plugin Path to the main plugin file from plugins directory.
 * @return bool Whether plugin can be uninstalled.
 */
function is_uninstallable_plugin($plugin) {
	$file = plugin_basename($plugin);

	$uninstallable_plugins = (array) get_option('uninstall_plugins');
	if ( isset( $uninstallable_plugins[$file] ) || file_exists( WP_PLUGIN_DIR . '/' . dirname($file) . '/uninstall.php' ) )
		return true;

	return false;
}

/**
 * Uninstall a single plugin.
 *
 * Calls the uninstall hook, if it is available.
 *
 * @since 2.7.0
 *
 * @param string $plugin Path to the main plugin file from plugins directory.
 * @return true True if a plugin's uninstall.php file has been found and included.
 */
function uninstall_plugin($plugin) {
	$file = plugin_basename($plugin);

	$uninstallable_plugins = (array) get_option('uninstall_plugins');

	/**
	 * Fires in uninstall_plugin() immediately before the plugin is uninstalled.
	 *
	 * @since 4.5.0
	 *
	 * @param string $plugin                Path to the main plugin file from plugins directory.
	 * @param array  $uninstallable_plugins Uninstallable plugins.
	 */
	do_action( 'pre_uninstall_plugin', $plugin, $uninstallable_plugins );

	if ( file_exists( WP_PLUGIN_DIR . '/' . dirname($file) . '/uninstall.php' ) ) {
		if ( isset( $uninstallable_plugins[$file] ) ) {
			unset($uninstallable_plugins[$file]);
			update_option('uninstall_plugins', $uninstallable_plugins);
		}
		unset($uninstallable_plugins);

		define('WP_UNINSTALL_PLUGIN', $file);
		wp_register_plugin_realpath( WP_PLUGIN_DIR . '/' . $file );
		include( WP_PLUGIN_DIR . '/' . dirname($file) . '/uninstall.php' );

		return true;
	}

	if ( isset( $uninstallable_plugins[$file] ) ) {
		$callable = $uninstallable_plugins[$file];
		unset($uninstallable_plugins[$file]);
		update_option('uninstall_plugins', $uninstallable_plugins);
		unset($uninstallable_plugins);

		wp_register_plugin_realpath( WP_PLUGIN_DIR . '/' . $file );
		include( WP_PLUGIN_DIR . '/' . $file );

		add_action( "uninstall_{$file}", $callable );

		/**
		 * Fires in uninstall_plugin() once the plugin has been uninstalled.
		 *
		 * The action concatenates the 'uninstall_' prefix with the basename of the
		 * plugin passed to uninstall_plugin() to create a dynamically-named action.
		 *
		 * @since 2.7.0
		 */
		do_action( "uninstall_{$file}" );
	}
}

//
// Menu
//

/**
 * Add a top-level menu page.
 *
 * This function takes a capability which will be used to determine whether
 * or not a page is included in the menu.
 *
 * The function which is hooked in to handle the output of the page must check
 * that the user has the required capability as well.
 *
 * @global array $menu
 * @global array $admin_page_hooks
 * @global array $_registered_pages
 * @global array $_parent_pages
 *
 * @param string   $page_title The text to be displayed in the title tags of the page when the menu is selected.
 * @param string   $menu_title The text to be used for the menu.
 * @param string   $capability The capability required for this menu to be displayed to the user.
 * @param string   $menu_slug  The slug name to refer to this menu by. Should be unique for this menu page and only
 *                             include lowercase alphanumeric, dashes, and underscores characters to be compatible
 *                             with sanitize_key().
 * @param callable $function   The function to be called to output the content for this page.
 * @param string   $icon_url   The URL to the icon to be used for this menu.
 *                             * Pass a base64-encoded SVG using a data URI, which will be colored to match
 *                               the color scheme. This should begin with 'data:image/svg+xml;base64,'.
 *                             * Pass the name of a Dashicons helper class to use a font icon,
 *                               e.g. 'dashicons-chart-pie'.
 *                             * Pass 'none' to leave div.wp-menu-image empty so an icon can be added via CSS.
 * @param int      $position   The position in the menu order this one should appear.
 * @return string The resulting page's hook_suffix.
 */
function add_menu_page( $page_title, $menu_title, $capability, $menu_slug, $function = '', $icon_url = '', $position = null ) {
	global $menu, $admin_page_hooks, $_registered_pages, $_parent_pages;

	$menu_slug = plugin_basename( $menu_slug );

	$admin_page_hooks[$menu_slug] = sanitize_title( $menu_title );

	$hookname = get_plugin_page_hookname( $menu_slug, '' );

	if ( !empty( $function ) && !empty( $hookname ) && current_user_can( $capability ) )
		add_action( $hookname, $function );

	if ( empty($icon_url) ) {
		$icon_url = 'dashicons-admin-generic';
		$icon_class = 'menu-icon-generic ';
	} else {
		$icon_url = set_url_scheme( $icon_url );
		$icon_class = '';
	}

	$new_menu = array( $menu_title, $capability, $menu_slug, $page_title, 'menu-top ' . $icon_class . $hookname, $hookname, $icon_url );

	if ( null === $position ) {
		$menu[] = $new_menu;
	} elseif ( isset( $menu[ "$position" ] ) ) {
	 	$position = $position + substr( base_convert( md5( $menu_slug . $menu_title ), 16, 10 ) , -5 ) * 0.00001;
		$menu[ "$position" ] = $new_menu;
	} else {
		$menu[ $position ] = $new_menu;
	}

	$_registered_pages[$hookname] = true;

	// No parent as top level
	$_parent_pages[$menu_slug] = false;

	return $hookname;
}

/**
 * Add a submenu page.
 *
 * This function takes a capability which will be used to determine whether
 * or not a page is included in the menu.
 *
 * The function which is hooked in to handle the output of the page must check
 * that the user has the required capability as well.
 *
 * @global array $submenu
 * @global array $menu
 * @global array $_wp_real_parent_file
 * @global bool  $_wp_submenu_nopriv
 * @global array $_registered_pages
 * @global array $_parent_pages
 *
 * @param string   $parent_slug The slug name for the parent menu (or the file name of a standard
 *                              WordPress admin page).
 * @param string   $page_title  The text to be displayed in the title tags of the page when the menu
 *                              is selected.
 * @param string   $menu_title  The text to be used for the menu.
 * @param string   $capability  The capability required for this menu to be displayed to the user.
 * @param string   $menu_slug   The slug name to refer to this menu by. Should be unique for this menu
 *                              and only include lowercase alphanumeric, dashes, and underscores characters
 *                              to be compatible with sanitize_key().
 * @param callable $function    The function to be called to output the content for this page.
 * @return false|string The resulting page's hook_suffix, or false if the user does not have the capability required.
 */
function add_submenu_page( $parent_slug, $page_title, $menu_title, $capability, $menu_slug, $function = '' ) {
	global $submenu, $menu, $_wp_real_parent_file, $_wp_submenu_nopriv,
		$_registered_pages, $_parent_pages;

	$menu_slug = plugin_basename( $menu_slug );
	$parent_slug = plugin_basename( $parent_slug);

	if ( isset( $_wp_real_parent_file[$parent_slug] ) )
		$parent_slug = $_wp_real_parent_file[$parent_slug];

	if ( !current_user_can( $capability ) ) {
		$_wp_submenu_nopriv[$parent_slug][$menu_slug] = true;
		return false;
	}

	/*
	 * If the parent doesn't already have a submenu, add a link to the parent
	 * as the first item in the submenu. If the submenu file is the same as the
	 * parent file someone is trying to link back to the parent manually. In
	 * this case, don't automatically add a link back to avoid duplication.
	 */
	if (!isset( $submenu[$parent_slug] ) && $menu_slug != $parent_slug ) {
		foreach ( (array)$menu as $parent_menu ) {
			if ( $parent_menu[2] == $parent_slug && current_user_can( $parent_menu[1] ) )
				$submenu[$parent_slug][] = array_slice( $parent_menu, 0, 4 );
		}
	}

	$submenu[$parent_slug][] = array ( $menu_title, $capability, $menu_slug, $page_title );

	$hookname = get_plugin_page_hookname( $menu_slug, $parent_slug);
	if (!empty ( $function ) && !empty ( $hookname ))
		add_action( $hookname, $function );

	$_registered_pages[$hookname] = true;

	/*
	 * Backward-compatibility for plugins using add_management page.
	 * See wp-admin/admin.php for redirect from edit.php to tools.php
	 */
	if ( 'tools.php' == $parent_slug )
		$_registered_pages[get_plugin_page_hookname( $menu_slug, 'edit.php')] = true;

	// No parent as top level.
	$_parent_pages[$menu_slug] = $parent_slug;

	return $hookname;
}

/**
 * Add submenu page to the Tools main menu.
 *
 * This function takes a capability which will be used to determine whether
 * or not a page is included in the menu.
 *
 * The function which is hooked in to handle the output of the page must check
 * that the user has the required capability as well.
 *
 * @param string   $page_title The text to be displayed in the title tags of the page when the menu is selected.
 * @param string   $menu_title The text to be used for the menu.
 * @param string   $capability The capability required for this menu to be displayed to the user.
 * @param string   $menu_slug  The slug name to refer to this menu by (should be unique for this menu).
 * @param callable $function   The function to be called to output the content for this page.
 * @return false|string The resulting page's hook_suffix, or false if the user does not have the capability required.
 */
function add_management_page( $page_title, $menu_title, $capability, $menu_slug, $function = '' ) {
	return add_submenu_page( 'tools.php', $page_title, $menu_title, $capability, $menu_slug, $function );
}

/**
 * Add submenu page to the Settings main menu.
 *
 * This function takes a capability which will be used to determine whether
 * or not a page is included in the menu.
 *
 * The function which is hooked in to handle the output of the page must check
 * that the user has the required capability as well.
 *
 * @param string   $page_title The text to be displayed in the title tags of the page when the menu is selected.
 * @param string   $menu_title The text to be used for the menu.
 * @param string   $capability The capability required for this menu to be displayed to the user.
 * @param string   $menu_slug  The slug name to refer to this menu by (should be unique for this menu).
 * @param callable $function   The function to be called to output the content for this page.
 * @return false|string The resulting page's hook_suffix, or false if the user does not have the capability required.
 */
function add_options_page( $page_title, $menu_title, $capability, $menu_slug, $function = '' ) {
	return add_submenu_page( 'options-general.php', $page_title, $menu_title, $capability, $menu_slug, $function );
}

/**
 * Add submenu page to the Appearance main menu.
 *
 * This function takes a capability which will be used to determine whether
 * or not a page is included in the menu.
 *
 * The function which is hooked in to handle the output of the page must check
 * that the user has the required capability as well.
 *
 * @param string   $page_title The text to be displayed in the title tags of the page when the menu is selected.
 * @param string   $menu_title The text to be used for the menu.
 * @param string   $capability The capability required for this menu to be displayed to the user.
 * @param string   $menu_slug  The slug name to refer to this menu by (should be unique for this menu).
 * @param callable $function   The function to be called to output the content for this page.
 * @return false|string The resulting page's hook_suffix, or false if the user does not have the capability required.
 */
function add_theme_page( $page_title, $menu_title, $capability, $menu_slug, $function = '' ) {
	return add_submenu_page( 'themes.php', $page_title, $menu_title, $capability, $menu_slug, $function );
}

/**
 * Add submenu page to the Plugins main menu.
 *
 * This function takes a capability which will be used to determine whether
 * or not a page is included in the menu.
 *
 * The function which is hooked in to handle the output of the page must check
 * that the user has the required capability as well.
 *
 * @param string   $page_title The text to be displayed in the title tags of the page when the menu is selected.
 * @param string   $menu_title The text to be used for the menu.
 * @param string   $capability The capability required for this menu to be displayed to the user.
 * @param string   $menu_slug  The slug name to refer to this menu by (should be unique for this menu).
 * @param callable $function   The function to be called to output the content for this page.
 * @return false|string The resulting page's hook_suffix, or false if the user does not have the capability required.
 */
function add_plugins_page( $page_title, $menu_title, $capability, $menu_slug, $function = '' ) {
	return add_submenu_page( 'plugins.php', $page_title, $menu_title, $capability, $menu_slug, $function );
}

/**
 * Add submenu page to the Users/Profile main menu.
 *
 * This function takes a capability which will be used to determine whether
 * or not a page is included in the menu.
 *
 * The function which is hooked in to handle the output of the page must check
 * that the user has the required capability as well.
 *
 * @param string   $page_title The text to be displayed in the title tags of the page when the menu is selected.
 * @param string   $menu_title The text to be used for the menu.
 * @param string   $capability The capability required for this menu to be displayed to the user.
 * @param string   $menu_slug  The slug name to refer to this menu by (should be unique for this menu).
 * @param callable $function   The function to be called to output the content for this page.
 * @return false|string The resulting page's hook_suffix, or false if the user does not have the capability required.
 */
function add_users_page( $page_title, $menu_title, $capability, $menu_slug, $function = '' ) {
	if ( current_user_can('edit_users') )
		$parent = 'users.php';
	else
		$parent = 'profile.php';
	return add_submenu_page( $parent, $page_title, $menu_title, $capability, $menu_slug, $function );
}
/**
 * Add submenu page to the Dashboard main menu.
 *
 * This function takes a capability which will be used to determine whether
 * or not a page is included in the menu.
 *
 * The function which is hooked in to handle the output of the page must check
 * that the user has the required capability as well.
 *
 * @param string   $page_title The text to be displayed in the title tags of the page when the menu is selected.
 * @param string   $menu_title The text to be used for the menu.
 * @param string   $capability The capability required for this menu to be displayed to the user.
 * @param string   $menu_slug  The slug name to refer to this menu by (should be unique for this menu).
 * @param callable $function   The function to be called to output the content for this page.
 * @return false|string The resulting page's hook_suffix, or false if the user does not have the capability required.
 */
function add_dashboard_page( $page_title, $menu_title, $capability, $menu_slug, $function = '' ) {
	return add_submenu_page( 'index.php', $page_title, $menu_title, $capability, $menu_slug, $function );
}

/**
 * Add submenu page to the Posts main menu.
 *
 * This function takes a capability which will be used to determine whether
 * or not a page is included in the menu.
 *
 * The function which is hooked in to handle the output of the page must check
 * that the user has the required capability as well.
 *
 * @param string   $page_title The text to be displayed in the title tags of the page when the menu is selected.
 * @param string   $menu_title The text to be used for the menu.
 * @param string   $capability The capability required for this menu to be displayed to the user.
 * @param string   $menu_slug  The slug name to refer to this menu by (should be unique for this menu).
 * @param callable $function   The function to be called to output the content for this page.
 * @return false|string The resulting page's hook_suffix, or false if the user does not have the capability required.
 */
function add_posts_page( $page_title, $menu_title, $capability, $menu_slug, $function = '' ) {
	return add_submenu_page( 'edit.php', $page_title, $menu_title, $capability, $menu_slug, $function );
}

/**
 * Add submenu page to the Media main menu.
 *
 * This function takes a capability which will be used to determine whether
 * or not a page is included in the menu.
 *
 * The function which is hooked in to handle the output of the page must check
 * that the user has the required capability as well.
 *
 * @param string   $page_title The text to be displayed in the title tags of the page when the menu is selected.
 * @param string   $menu_title The text to be used for the menu.
 * @param string   $capability The capability required for this menu to be displayed to the user.
 * @param string   $menu_slug  The slug name to refer to this menu by (should be unique for this menu).
 * @param callable $function   The function to be called to output the content for this page.
 * @return false|string The resulting page's hook_suffix, or false if the user does not have the capability required.
 */
function add_media_page( $page_title, $menu_title, $capability, $menu_slug, $function = '' ) {
	return add_submenu_page( 'upload.php', $page_title, $menu_title, $capability, $menu_slug, $function );
}

/**
 * Add submenu page to the Links main menu.
 *
 * This function takes a capability which will be used to determine whether
 * or not a page is included in the menu.
 *
 * The function which is hooked in to handle the output of the page must check
 * that the user has the required capability as well.
 *
 * @param string   $page_title The text to be displayed in the title tags of the page when the menu is selected.
 * @param string   $menu_title The text to be used for the menu.
 * @param string   $capability The capability required for this menu to be displayed to the user.
 * @param string   $menu_slug  The slug name to refer to this menu by (should be unique for this menu).
 * @param callable $function   The function to be called to output the content for this page.
 * @return false|string The resulting page's hook_suffix, or false if the user does not have the capability required.
 */
function add_links_page( $page_title, $menu_title, $capability, $menu_slug, $function = '' ) {
	return add_submenu_page( 'link-manager.php', $page_title, $menu_title, $capability, $menu_slug, $function );
}

/**
 * Add submenu page to the Pages main menu.
 *
 * This function takes a capability which will be used to determine whether
 * or not a page is included in the menu.
 *
 * The function which is hooked in to handle the output of the page must check
 * that the user has the required capability as well.
 *
 * @param string   $page_title The text to be displayed in the title tags of the page when the menu is selected.
 * @param string   $menu_title The text to be used for the menu.
 * @param string   $capability The capability required for this menu to be displayed to the user.
 * @param string   $menu_slug  The slug name to refer to this menu by (should be unique for this menu).
 * @param callable $function   The function to be called to output the content for this page.
 * @return false|string The resulting page's hook_suffix, or false if the user does not have the capability required.
 */
function add_pages_page( $page_title, $menu_title, $capability, $menu_slug, $function = '' ) {
	return add_submenu_page( 'edit.php?post_type=page', $page_title, $menu_title, $capability, $menu_slug, $function );
}

/**
 * Add submenu page to the Comments main menu.
 *
 * This function takes a capability which will be used to determine whether
 * or not a page is included in the menu.
 *
 * The function which is hooked in to handle the output of the page must check
 * that the user has the required capability as well.
 *
 * @param string   $page_title The text to be displayed in the title tags of the page when the menu is selected.
 * @param string   $menu_title The text to be used for the menu.
 * @param string   $capability The capability required for this menu to be displayed to the user.
 * @param string   $menu_slug  The slug name to refer to this menu by (should be unique for this menu).
 * @param callable $function   The function to be called to output the content for this page.
 * @return false|string The resulting page's hook_suffix, or false if the user does not have the capability required.
 */
function add_comments_page( $page_title, $menu_title, $capability, $menu_slug, $function = '' ) {
	return add_submenu_page( 'edit-comments.php', $page_title, $menu_title, $capability, $menu_slug, $function );
}

/**
 * Remove a top-level admin menu.
 *
 * @since 3.1.0
 *
 * @global array $menu
 *
 * @param string $menu_slug The slug of the menu.
 * @return array|bool The removed menu on success, false if not found.
 */
function remove_menu_page( $menu_slug ) {
	global $menu;

	foreach ( $menu as $i => $item ) {
		if ( $menu_slug == $item[2] ) {
			unset( $menu[$i] );
			return $item;
		}
	}

	return false;
}

/**
 * Remove an admin submenu.
 *
 * @since 3.1.0
 *
 * @global array $submenu
 *
 * @param string $menu_slug    The slug for the parent menu.
 * @param string $submenu_slug The slug of the submenu.
 * @return array|bool The removed submenu on success, false if not found.
 */
function remove_submenu_page( $menu_slug, $submenu_slug ) {
	global $submenu;

	if ( !isset( $submenu[$menu_slug] ) )
		return false;

	foreach ( $submenu[$menu_slug] as $i => $item ) {
		if ( $submenu_slug == $item[2] ) {
			unset( $submenu[$menu_slug][$i] );
			return $item;
		}
	}

	return false;
}

/**
 * Get the url to access a particular menu page based on the slug it was registered with.
 *
 * If the slug hasn't been registered properly no url will be returned
 *
 * @since 3.0.0
 *
 * @global array $_parent_pages
 *
 * @param string $menu_slug The slug name to refer to this menu by (should be unique for this menu)
 * @param bool $echo Whether or not to echo the url - default is true
 * @return string the url
 */
function menu_page_url($menu_slug, $echo = true) {
	global $_parent_pages;

	if ( isset( $_parent_pages[$menu_slug] ) ) {
		$parent_slug = $_parent_pages[$menu_slug];
		if ( $parent_slug && ! isset( $_parent_pages[$parent_slug] ) ) {
			$url = admin_url( add_query_arg( 'page', $menu_slug, $parent_slug ) );
		} else {
			$url = admin_url( 'admin.php?page=' . $menu_slug );
		}
	} else {
		$url = '';
	}

	$url = esc_url($url);

	if ( $echo )
		echo $url;

	return $url;
}

//
// Pluggable Menu Support -- Private
//
/**
 *
 * @global string $parent_file
 * @global array $menu
 * @global array $submenu
 * @global string $pagenow
 * @global string $typenow
 * @global string $plugin_page
 * @global array $_wp_real_parent_file
 * @global array $_wp_menu_nopriv
 * @global array $_wp_submenu_nopriv
 */
function get_admin_page_parent( $parent = '' ) {
	global $parent_file, $menu, $submenu, $pagenow, $typenow,
		$plugin_page, $_wp_real_parent_file, $_wp_menu_nopriv, $_wp_submenu_nopriv;

	if ( !empty ( $parent ) && 'admin.php' != $parent ) {
		if ( isset( $_wp_real_parent_file[$parent] ) )
			$parent = $_wp_real_parent_file[$parent];
		return $parent;
	}

	if ( $pagenow == 'admin.php' && isset( $plugin_page ) ) {
		foreach ( (array)$menu as $parent_menu ) {
			if ( $parent_menu[2] == $plugin_page ) {
				$parent_file = $plugin_page;
				if ( isset( $_wp_real_parent_file[$parent_file] ) )
					$parent_file = $_wp_real_parent_file[$parent_file];
				return $parent_file;
			}
		}
		if ( isset( $_wp_menu_nopriv[$plugin_page] ) ) {
			$parent_file = $plugin_page;
			if ( isset( $_wp_real_parent_file[$parent_file] ) )
					$parent_file = $_wp_real_parent_file[$parent_file];
			return $parent_file;
		}
	}

	if ( isset( $plugin_page ) && isset( $_wp_submenu_nopriv[$pagenow][$plugin_page] ) ) {
		$parent_file = $pagenow;
		if ( isset( $_wp_real_parent_file[$parent_file] ) )
			$parent_file = $_wp_real_parent_file[$parent_file];
		return $parent_file;
	}

	foreach (array_keys( (array)$submenu ) as $parent) {
		foreach ( $submenu[$parent] as $submenu_array ) {
			if ( isset( $_wp_real_parent_file[$parent] ) )
				$parent = $_wp_real_parent_file[$parent];
			if ( !empty($typenow) && ($submenu_array[2] == "$pagenow?post_type=$typenow") ) {
				$parent_file = $parent;
				return $parent;
			} elseif ( $submenu_array[2] == $pagenow && empty($typenow) && ( empty($parent_file) || false === strpos($parent_file, '?') ) ) {
				$parent_file = $parent;
				return $parent;
			} elseif ( isset( $plugin_page ) && ($plugin_page == $submenu_array[2] ) ) {
				$parent_file = $parent;
				return $parent;
			}
		}
	}

	if ( empty($parent_file) )
		$parent_file = '';
	return '';
}

/**
 *
 * @global string $title
 * @global array $menu
 * @global array $submenu
 * @global string $pagenow
 * @global string $plugin_page
 * @global string $typenow
 */
function get_admin_page_title() {
	global $title, $menu, $submenu, $pagenow, $plugin_page, $typenow;

	if ( ! empty ( $title ) )
		return $title;

	$hook = get_plugin_page_hook( $plugin_page, $pagenow );

	$parent = $parent1 = get_admin_page_parent();

	if ( empty ( $parent) ) {
		foreach ( (array)$menu as $menu_array ) {
			if ( isset( $menu_array[3] ) ) {
				if ( $menu_array[2] == $pagenow ) {
					$title = $menu_array[3];
					return $menu_array[3];
				} elseif ( isset( $plugin_page ) && ($plugin_page == $menu_array[2] ) && ($hook == $menu_array[3] ) ) {
					$title = $menu_array[3];
					return $menu_array[3];
				}
			} else {
				$title = $menu_array[0];
				return $title;
			}
		}
	} else {
		foreach ( array_keys( $submenu ) as $parent ) {
			foreach ( $submenu[$parent] as $submenu_array ) {
				if ( isset( $plugin_page ) &&
					( $plugin_page == $submenu_array[2] ) &&
					(
						( $parent == $pagenow ) ||
						( $parent == $plugin_page ) ||
						( $plugin_page == $hook ) ||
						( $pagenow == 'admin.php' && $parent1 != $submenu_array[2] ) ||
						( !empty($typenow) && $parent == $pagenow . '?post_type=' . $typenow)
					)
					) {
						$title = $submenu_array[3];
						return $submenu_array[3];
					}

				if ( $submenu_array[2] != $pagenow || isset( $_GET['page'] ) ) // not the current page
					continue;

				if ( isset( $submenu_array[3] ) ) {
					$title = $submenu_array[3];
					return $submenu_array[3];
				} else {
					$title = $submenu_array[0];
					return $title;
				}
			}
		}
		if ( empty ( $title ) ) {
			foreach ( $menu as $menu_array ) {
				if ( isset( $plugin_page ) &&
					( $plugin_page == $menu_array[2] ) &&
					( $pagenow == 'admin.php' ) &&
					( $parent1 == $menu_array[2] ) )
					{
						$title = $menu_array[3];
						return $menu_array[3];
					}
			}
		}
	}

	return $title;
}

/**
 * @since 2.3.0
 *
 * @param string $plugin_page
 * @param string $parent_page
 * @return string|null
 */
function get_plugin_page_hook( $plugin_page, $parent_page ) {
	$hook = get_plugin_page_hookname( $plugin_page, $parent_page );
	if ( has_action($hook) )
		return $hook;
	else
		return null;
}

/**
 *
 * @global array $admin_page_hooks
 * @param string $plugin_page
 * @param string $parent_page
 */
function get_plugin_page_hookname( $plugin_page, $parent_page ) {
	global $admin_page_hooks;

	$parent = get_admin_page_parent( $parent_page );

	$page_type = 'admin';
	if ( empty ( $parent_page ) || 'admin.php' == $parent_page || isset( $admin_page_hooks[$plugin_page] ) ) {
		if ( isset( $admin_page_hooks[$plugin_page] ) ) {
			$page_type = 'toplevel';
		} elseif ( isset( $admin_page_hooks[$parent] )) {
			$page_type = $admin_page_hooks[$parent];
		}
	} elseif ( isset( $admin_page_hooks[$parent] ) ) {
		$page_type = $admin_page_hooks[$parent];
	}

	$plugin_name = preg_replace( '!\.php!', '', $plugin_page );

	return $page_type . '_page_' . $plugin_name;
}

/**
 *
 * @global string $pagenow
 * @global array $menu
 * @global array $submenu
 * @global array $_wp_menu_nopriv
 * @global array $_wp_submenu_nopriv
 * @global string $plugin_page
 * @global array $_registered_pages
 */
function user_can_access_admin_page() {
	global $pagenow, $menu, $submenu, $_wp_menu_nopriv, $_wp_submenu_nopriv,
		$plugin_page, $_registered_pages;

	$parent = get_admin_page_parent();

	if ( !isset( $plugin_page ) && isset( $_wp_submenu_nopriv[$parent][$pagenow] ) )
		return false;

	if ( isset( $plugin_page ) ) {
		if ( isset( $_wp_submenu_nopriv[$parent][$plugin_page] ) )
			return false;

		$hookname = get_plugin_page_hookname($plugin_page, $parent);

		if ( !isset($_registered_pages[$hookname]) )
			return false;
	}

	if ( empty( $parent) ) {
		if ( isset( $_wp_menu_nopriv[$pagenow] ) )
			return false;
		if ( isset( $_wp_submenu_nopriv[$pagenow][$pagenow] ) )
			return false;
		if ( isset( $plugin_page ) && isset( $_wp_submenu_nopriv[$pagenow][$plugin_page] ) )
			return false;
		if ( isset( $plugin_page ) && isset( $_wp_menu_nopriv[$plugin_page] ) )
			return false;
		foreach (array_keys( $_wp_submenu_nopriv ) as $key ) {
			if ( isset( $_wp_submenu_nopriv[$key][$pagenow] ) )
				return false;
			if ( isset( $plugin_page ) && isset( $_wp_submenu_nopriv[$key][$plugin_page] ) )
			return false;
		}
		return true;
	}

	if ( isset( $plugin_page ) && ( $plugin_page == $parent ) && isset( $_wp_menu_nopriv[$plugin_page] ) )
		return false;

	if ( isset( $submenu[$parent] ) ) {
		foreach ( $submenu[$parent] as $submenu_array ) {
			if ( isset( $plugin_page ) && ( $submenu_array[2] == $plugin_page ) ) {
				if ( current_user_can( $submenu_array[1] ))
					return true;
				else
					return false;
			} elseif ( $submenu_array[2] == $pagenow ) {
				if ( current_user_can( $submenu_array[1] ))
					return true;
				else
					return false;
			}
		}
	}

	foreach ( $menu as $menu_array ) {
		if ( $menu_array[2] == $parent) {
			if ( current_user_can( $menu_array[1] ))
				return true;
			else
				return false;
		}
	}

	return true;
}

/* Whitelist functions */

/**
 * Refreshes the value of the options whitelist available via the 'whitelist_options' hook.
 *
 * See the {@see 'whitelist_options'} filter.
 *
 * @since 2.7.0
 *
 * @global array $new_whitelist_options
 *
 * @param array $options
 * @return array
 */
function option_update_filter( $options ) {
	global $new_whitelist_options;

	if ( is_array( $new_whitelist_options ) )
		$options = add_option_whitelist( $new_whitelist_options, $options );

	return $options;
}

/**
 * Adds an array of options to the options whitelist.
 *
 * @since 2.7.0
 *
 * @global array $whitelist_options
 *
 * @param array        $new_options
 * @param string|array $options
 * @return array
 */
function add_option_whitelist( $new_options, $options = '' ) {
	if ( $options == '' )
		global $whitelist_options;
	else
		$whitelist_options = $options;

	foreach ( $new_options as $page => $keys ) {
		foreach ( $keys as $key ) {
			if ( !isset($whitelist_options[ $page ]) || !is_array($whitelist_options[ $page ]) ) {
				$whitelist_options[ $page ] = array();
				$whitelist_options[ $page ][] = $key;
			} else {
				$pos = array_search( $key, $whitelist_options[ $page ] );
				if ( $pos === false )
					$whitelist_options[ $page ][] = $key;
			}
		}
	}

	return $whitelist_options;
}

/**
 * Removes a list of options from the options whitelist.
 *
 * @since 2.7.0
 *
 * @global array $whitelist_options
 *
 * @param array        $del_options
 * @param string|array $options
 * @return array
 */
function remove_option_whitelist( $del_options, $options = '' ) {
	if ( $options == '' )
		global $whitelist_options;
	else
		$whitelist_options = $options;

	foreach ( $del_options as $page => $keys ) {
		foreach ( $keys as $key ) {
			if ( isset($whitelist_options[ $page ]) && is_array($whitelist_options[ $page ]) ) {
				$pos = array_search( $key, $whitelist_options[ $page ] );
				if ( $pos !== false )
					unset( $whitelist_options[ $page ][ $pos ] );
			}
		}
	}

	return $whitelist_options;
}

/**
 * Output nonce, action, and option_page fields for a settings page.
 *
 * @since 2.7.0
 *
 * @param string $option_group A settings group name. This should match the group name used in register_setting().
 */
function settings_fields($option_group) {
	echo "<input type='hidden' name='option_page' value='" . esc_attr($option_group) . "' />";
	echo '<input type="hidden" name="action" value="update" />';
	wp_nonce_field("$option_group-options");
}

/**
 * Clears the Plugins cache used by get_plugins() and by default, the Plugin Update cache.
 *
 * @since 3.7.0
 *
 * @param bool $clear_update_cache Whether to clear the Plugin updates cache
 */
function wp_clean_plugins_cache( $clear_update_cache = true ) {
	if ( $clear_update_cache )
		delete_site_transient( 'update_plugins' );
	wp_cache_delete( 'plugins', 'plugins' );
}

/**
 * Load a given plugin attempt to generate errors.
 *
 * @since 3.0.0
 * @since 4.4.0 Function was moved into the `wp-admin/includes/plugin.php` file.
 *
 * @param string $plugin Plugin file to load.
 */
function plugin_sandbox_scrape( $plugin ) {
	wp_register_plugin_realpath( WP_PLUGIN_DIR . '/' . $plugin );
	include( WP_PLUGIN_DIR . '/' . $plugin );
}

/**
<<<<<<< HEAD
 * Helper function for adding content to the postbox shown when editing the privacy policy.
 *
 * Plugins and themes should suggest text for inclusion in the site's privacy policy.
 * The suggested text should contain information about any functionality that affects user privacy,
 * and will be shown in the Suggested Privacy Policy Content postbox.
=======
 * Helper function for adding content to the Privacy Policy Guide.
 *
 * Plugins and themes should suggest text for inclusion in the site's privacy policy.
 * The suggested text should contain information about any functionality that affects user privacy,
 * and will be shown on the Privacy Policy Guide screen.
>>>>>>> f51c7ea8
 *
 * A plugin or theme can use this function multiple times as long as it will help to better present
 * the suggested policy content. For example modular plugins such as WooCommerse or Jetpack
 * can add or remove suggested content depending on the modules/extensions that are enabled.
<<<<<<< HEAD
=======
 * For more information see the Plugin Handbook:
 * https://developer.wordpress.org/plugins/privacy/suggesting-text-for-the-site-privacy-policy/.
>>>>>>> f51c7ea8
 *
 * Intended for use with the `'admin_init'` action.
 *
 * @since 4.9.6
 *
 * @param string $plugin_name The name of the plugin or theme that is suggesting content for the site's privacy policy.
 * @param string $policy_text The suggested content for inclusion in the policy.
<<<<<<< HEAD
 *                            For more information see the Plugins Handbook https://developer.wordpress.org/plugins/. 
 */
function wp_add_privacy_policy_content( $plugin_name, $policy_text ) {
=======
 */
function wp_add_privacy_policy_content( $plugin_name, $policy_text ) {
	if ( ! is_admin() ) {
		_doing_it_wrong(
			__FUNCTION__,
			sprintf(
				/* translators: %s: admin_init */
				__( 'The suggested privacy policy content should be added only in wp-admin by using the %s (or later) action.' ),
				'<code>admin_init</code>'
			),
			'4.9.7'
		);
		return;
	} elseif ( ! doing_action( 'admin_init' ) && ! did_action( 'admin_init' ) ) {
		_doing_it_wrong(
			__FUNCTION__,
			sprintf(
				/* translators: %s: admin_init */
				__( 'The suggested privacy policy content should be added by using the %s (or later) action. Please see the inline documentation.' ),
				'<code>admin_init</code>'
			),
			'4.9.7'
		);
		return;
	}

>>>>>>> f51c7ea8
	if ( ! class_exists( 'WP_Privacy_Policy_Content' ) ) {
		require_once( ABSPATH . 'wp-admin/includes/misc.php' );
	}

	WP_Privacy_Policy_Content::add( $plugin_name, $policy_text );
}<|MERGE_RESOLUTION|>--- conflicted
+++ resolved
@@ -1898,28 +1898,17 @@
 }
 
 /**
-<<<<<<< HEAD
- * Helper function for adding content to the postbox shown when editing the privacy policy.
- *
- * Plugins and themes should suggest text for inclusion in the site's privacy policy.
- * The suggested text should contain information about any functionality that affects user privacy,
- * and will be shown in the Suggested Privacy Policy Content postbox.
-=======
  * Helper function for adding content to the Privacy Policy Guide.
  *
  * Plugins and themes should suggest text for inclusion in the site's privacy policy.
  * The suggested text should contain information about any functionality that affects user privacy,
  * and will be shown on the Privacy Policy Guide screen.
->>>>>>> f51c7ea8
  *
  * A plugin or theme can use this function multiple times as long as it will help to better present
  * the suggested policy content. For example modular plugins such as WooCommerse or Jetpack
  * can add or remove suggested content depending on the modules/extensions that are enabled.
-<<<<<<< HEAD
-=======
  * For more information see the Plugin Handbook:
  * https://developer.wordpress.org/plugins/privacy/suggesting-text-for-the-site-privacy-policy/.
->>>>>>> f51c7ea8
  *
  * Intended for use with the `'admin_init'` action.
  *
@@ -1927,11 +1916,6 @@
  *
  * @param string $plugin_name The name of the plugin or theme that is suggesting content for the site's privacy policy.
  * @param string $policy_text The suggested content for inclusion in the policy.
-<<<<<<< HEAD
- *                            For more information see the Plugins Handbook https://developer.wordpress.org/plugins/. 
- */
-function wp_add_privacy_policy_content( $plugin_name, $policy_text ) {
-=======
  */
 function wp_add_privacy_policy_content( $plugin_name, $policy_text ) {
 	if ( ! is_admin() ) {
@@ -1958,7 +1942,6 @@
 		return;
 	}
 
->>>>>>> f51c7ea8
 	if ( ! class_exists( 'WP_Privacy_Policy_Content' ) ) {
 		require_once( ABSPATH . 'wp-admin/includes/misc.php' );
 	}
