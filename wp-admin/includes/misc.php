--- conflicted
+++ resolved
@@ -1709,11 +1709,7 @@
 
 			'<h3>' . __( 'Embedded content from other websites' ) . '</h3>' .
 			'<p>' . $suggested_text . __( 'Articles on this site may include embedded content (e.g. videos, images, articles, etc.). Embedded content from other websites behaves in the exact same way as if the visitor has visited the other website.' ) . '</p>' .
-<<<<<<< HEAD
-			'<p>' . __( 'These websites may collect data about you, use cookies, embed additional third-party tracking, and monitor your interaction with that embedded content, including tracing your interaction with the embedded content if you have an account and are logged in to that website.' ) . '</p>' .
-=======
 			'<p>' . __( 'These websites may collect data about you, use cookies, embed additional third-party tracking, and monitor your interaction with that embedded content, including tracking your interaction with the embedded content if you have an account and are logged in to that website.' ) . '</p>' .
->>>>>>> f51c7ea8
 
 			'<h3>' . __( 'Analytics' ) . '</h3>';
 		$descr && $content .=
